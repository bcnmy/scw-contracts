# Biconomy Smart Account Contracts v1.0 contest details

- \$TBD USDT main award pot
- \$TBD USDT gas optimization award pot
- Join [C4 Discord](https://discord.gg/code4rena) to register
- Submit findings [using the C4 form](https://code4rena.com/contests/)
- [Read our guidelines for more details](https://docs.code4rena.com/roles/wardens)
- Starts 
- Ends 

# Biconomy Smart Account (Smart Contract Wallet) Overview

Biconomy Smart Account is a smart contract wallet that builds on core concepts of Gnosis / Argent safes and implements an interface to support calls from [account abstraction](https://eips.ethereum.org/EIPS/eip-4337) Entry Point contract. We took all the the good parts of existing smart contract wallets. 

These smart wallets have a single owner (1/1 Multisig) and are designed in such a way that it is

- Cheap to deploy copies of a base wallet
- Wallet addresses are counterfactual in nature (you can know the address in advance and users will have the same address across all EVM chains)
- Deployment cost can be sponsored (gasless transactions by a relayer)
- Modules can be used to extend the functionality of the smart contract wallet. Concepts like multi-sig, session keys, etc also can be implemented using the MultiSig Module, SessionKey Module & so on.

## Smart Contracts
All the contracts in this section are to be reviewed. Any contracts not in this list are to be ignored for this contest.

#### BaseSmartAccount.sol (51 sloc)
Abstract contract that implements EIP4337 IWallet interface 
defines set of methods (compatible with EIP and Biconomy SDK) that all Smart Wallets must implement

#### Proxy.sol (26 sloc)
EIP1167 Proxy

#### SmartAccountFactory.sol (38 sloc)
Constract responsible for deploying smart wallets aka accounts using create2 and create
Has a method to compute conter factual wallet of the address before deploying

<<<<<<< HEAD
function deployCounterFactualWallet(address _owner, address _entryPoint, address _handler, uint256 _index) public returns(address proxy)
=======
function deployCounterFactualWallet(address _implementation, bytes memory initializer, uint256 _index) public returns(address proxy)
>>>>>>> 87f7da8a

salt consists of _owner and _index. _entryPoint and _handler are required to init the wallet. 
(contest bonus : showcase any potential front running in wallet deployment)

#### SmartAccount.sol (332 sloc)
Base implementation contract for smart wallet
reference 1 : https://docs.gnosis-safe.io/contracts
reference 2 : https://github.com/eth-infinitism/account-abstraction/blob/develop/contracts/samples/SimpleWallet.sol
notes: 
1) reverting methods are used for gas estimations
2) transactions happen via EOA signature by calling execTransaction or validateUserOp and execFromEntryPoint via entry point
3) currently 1-1 multisig
4) ECDSA used ofr signature verification. contract signatures are suppoprted using EIP1271 (not extensively tested on protocols!)

#### EntryPoint.sol (344 sloc)
EIP4337 Entry Point contract (https://blog.openzeppelin.com/eth-foundation-account-abstraction-audit/)

#### StakeManager.sol (76 sloc)
Stake Manager for wallet and paymaster deposits / stakes
https://blog.openzeppelin.com/eth-foundation-account-abstraction-audit/

#### Executor.sol (25 sloc)
helper contract to make calls and delegatecalls to dapp contracts
#### FallbackManager.sol (34 sloc)
Fallback manager manages a fallback handler to fallback to (delegate call) when a method is not found in wallet implementation contract
#### ModuleManager.sol (75 sloc)
Gnosis Safe module manager
#### DefaultCallbackHandler.sol (50 sloc)
Manages hooks to react to receiving tokens

#### MultiSend.sol (35 sloc)
Allows to batch multiple transactions into one. Relayer -> Smart Wallet - > MultiSend -> Dapp contract / contracts

#### MultiSendCallOnly.sol (30 sloc)
MultiSend functionality but reverts if a transaction tries to do delegatecall

#### VerifyingSingletonPaymaster.sol (74 sloc)
 A paymaster that uses external service to decide whether to pay for the UserOp. The paymaster trusts an external signer to sign the transaction. The calling user must pass the UserOp to that external signer first, which performs whatever off-chain verification before signing the UserOp. Singleton Paymaster is biconomy Paymaster which can be used by all the Dapps and manages gas accounting for their corresponding paymasterId. 

 #### PaymasterHelpers.sol ()
 Library useful for decoding paymaster data and context


 ## Total Number of contracts and their respective paths in scope
 #### Please exclude everything else

 contracts/smart-contract-wallet/aa-4337/core/EntryPoint.sol
 contracts/smart-contract-wallet/aa-4337/core/SenderCreator.sol
 contracts/smart-contract-wallet/aa-4337/core/StakeManager.sol
 contracts/smart-contract-wallet/aa-4337/interfaces/IAccount.sol
 contracts/smart-contract-wallet/aa-4337/interfaces/IPaymaster.sol
 contracts/smart-contract-wallet/aa-4337/interfaces/IAggregatedAccount.sol
 contracts/smart-contract-wallet/aa-4337/interfaces/IEntryPoint.sol
 contracts/smart-contract-wallet/aa-4337/utils/Exec.sol
 contracts/smart-contract-wallet/aa-4337/interfaces/IStakeManager.sol 
 contracts/smart-contract-wallet/aa-4337/interfaces/UserOperation.sol
 contracts/smart-contract-wallet/aa-4337/interfaces/IAggregator.sol
 contracts/smart-contract-wallet/BaseSmartAccount.sol
 contracts/smart-contract-wallet/common/Enum.sol
 contracts/smart-contract-wallet/Proxy.sol
 contracts/smart-contract-wallet/SmartAccount.sol
 contracts/smart-contract-wallet/common/Singleton.sol 
 contracts/smart-contract-wallet/interfaces/IERC165.sol
 contracts/smart-contract-wallet/base/ModuleManager.sol
 contracts/smart-contract-wallet/base/FallbackManager.sol
 contracts/smart-contract-wallet/common/SignatureDecoder.sol
 contracts/smart-contract-wallet/common/SecuredTokenTransfer.sol
 contracts/smart-contract-wallet/interfaces/ISignatureValidator.sol
 contracts/smart-contract-wallet/SmartAccountFactory.sol
 contracts/smart-contract-wallet/base/Executor.sol
 contracts/smart-contract-wallet/handler/DefaultCallbackHandler.sol
 contracts/smart-contract-wallet/interfaces/IERC1155TokenReceiver.sol
 contracts/smart-contract-wallet/interfaces/IERC721TokenReceiver.sol
 contracts/smart-contract-wallet/interfaces/IERC777TokensRecipient.sol
 contracts/smart-contract-wallet/libs/LibAddress.sol
 contracts/smart-contract-wallet/libs/Math.sol
 contracts/smart-contract-wallet/libs/MultiSend.sol
 contracts/smart-contract-wallet/libs/MultiSendCallOnly.sol
 contracts/smart-contract-wallet/paymasters/BasePaymaster.sol
 contracts/smart-contract-wallet/paymasters/PaymasterHelpers.sol
 contracts/smart-contract-wallet/paymasters/verifying/singleton/VerifyingSingletonPaymaster.sol


# How to run the project

This project demonstrates an advanced Hardhat use case, integrating other tools commonly used alongside Hardhat in the ecosystem.

The project comes with a sample contract, a test for that contract, a sample script that deploys that contract, and an example of a task implementation, which simply lists the available accounts. It also comes with a variety of other tools, preconfigured to work with the project code.

Try running some of the following tasks:

```shell
npx hardhat accounts
npx hardhat compile
npx hardhat clean
npx hardhat test
npx hardhat node
npx hardhat help
REPORT_GAS=true npx hardhat test
npx hardhat coverage
npx hardhat run scripts/deploy.ts
TS_NODE_FILES=true npx ts-node scripts/deploy.ts
npx eslint '**/*.{js,ts}'
npx eslint '**/*.{js,ts}' --fix
npx prettier '**/*.{json,sol,md}' --check
npx prettier '**/*.{json,sol,md}' --write
npx solhint 'contracts/**/*.sol'
npx solhint 'contracts/**/*.sol' --fix
```

# Etherscan verification

To try out Etherscan verification, you first need to deploy a contract to an Ethereum network that's supported by Etherscan, such as Ropsten.

In this project, copy the .env.example file to a file named .env, and then edit it to fill in the details. Enter your Etherscan API key, your Ropsten node URL (eg from Alchemy), and the private key of the account which will send the deployment transaction. With a valid .env file in place, first deploy your contract:

```shell
hardhat run --network ropsten scripts/deploy.ts
```

Then, copy the deployment address and paste it in to replace `DEPLOYED_CONTRACT_ADDRESS` in this command:

```shell
npx hardhat verify --network ropsten DEPLOYED_CONTRACT_ADDRESS "Hello, Hardhat!"
```

# Performance optimizations

For faster runs of your tests and scripts, consider skipping ts-node's type checking by setting the environment variable `TS_NODE_TRANSPILE_ONLY` to `1` in hardhat's environment. For more details see [the documentation](https://hardhat.org/guides/typescript.html#performance-optimizations).<|MERGE_RESOLUTION|>--- conflicted
+++ resolved
@@ -33,11 +33,7 @@
 Constract responsible for deploying smart wallets aka accounts using create2 and create
 Has a method to compute conter factual wallet of the address before deploying
 
-<<<<<<< HEAD
-function deployCounterFactualWallet(address _owner, address _entryPoint, address _handler, uint256 _index) public returns(address proxy)
-=======
 function deployCounterFactualWallet(address _implementation, bytes memory initializer, uint256 _index) public returns(address proxy)
->>>>>>> 87f7da8a
 
 salt consists of _owner and _index. _entryPoint and _handler are required to init the wallet. 
 (contest bonus : showcase any potential front running in wallet deployment)

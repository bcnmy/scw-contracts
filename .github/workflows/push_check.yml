--- conflicted
+++ resolved
@@ -47,15 +47,6 @@
       - name: Create a fake .secret file
         run: echo "primary twist rack vendor diagram image used route theme frown either will" > .secret
 
-<<<<<<< HEAD
-      - name: Install dependencies and build
-        run: yarn install --frozen-lockfile && yarn build
-
-      - name: Run Hardhat Tests
-        run: yarn test
-
-=======
->>>>>>> 0279e076
       - name: Install Foundry
         uses: foundry-rs/foundry-toolchain@v1
         with:

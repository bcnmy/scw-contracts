// SPDX-License-Identifier: MIT
pragma solidity 0.8.17;

import {BaseSmartAccount, IEntryPoint, UserOperation} from "./BaseSmartAccount.sol";
import {ModuleManager} from "./base/ModuleManager.sol";
import {FallbackManager} from "./base/FallbackManager.sol";
import {LibAddress} from "./libs/LibAddress.sol";
import {ISignatureValidator} from "./interfaces/ISignatureValidator.sol";
import {IERC165} from "./interfaces/IERC165.sol";
import {SmartAccountErrors} from "./common/Errors.sol";
import {ECDSA} from "@openzeppelin/contracts/utils/cryptography/ECDSA.sol";
import {IAuthorizationModule} from "./interfaces/IAuthorizationModule.sol";

/**
 * @title SmartAccount - EIP-4337 compatible smart contract wallet.
 * @dev This contract is the base for the Smart Account functionality.
 *         - It is modular by nature. UserOp and txns validation happens in Authorization Modules.
 *         - It provides the functionality to execute AA (EIP-4337) userOps. Gnosis style txns removed to a module.
 *         - It allows to receive and manage assets.
 *         - It is responsible for managing the _modules and fallbacks.
 *         - The Smart Account can be extended with _modules, such as Social Recovery, Session Key and others.
 * @author Chirag Titiya - <chirag@biconomy.io>, Filipp Makarov - <filipp.makarov@biconomy.io>
 */
contract SmartAccount is
    BaseSmartAccount,
    ModuleManager,
    FallbackManager,
    IERC165,
    SmartAccountErrors,
    ISignatureValidator
{
    using ECDSA for bytes32;
    using LibAddress for address;

    // Storage Version
    string public constant VERSION = "2.0.0";

    // Owner storage. Deprecated. Left for storage layout compatibility
    address public ownerDeprecated;

    // changed to 2D nonce below
    // @notice there is no _nonce
    // Deprecated. Left for storage layout compatibility
    mapping(uint256 => uint256) public noncesDeprecated;

    // AA immutable storage
    IEntryPoint private immutable _entryPoint;
    address private immutable _self;

    // Events
    event ImplementationUpdated(
        address indexed oldImplementation,
        address indexed newImplementation
    );
    event SmartAccountReceivedNativeToken(
        address indexed sender,
        uint256 indexed value
    );

    /**
     * @dev Constructor that sets the entry point contract.
     *      _modules[SENTINEL_MODULES] = SENTINEL_MODULES protects implementation from initialization
     * @param anEntryPoint The address of the entry point contract.
     */
    constructor(IEntryPoint anEntryPoint) {
        _self = address(this);
        if (address(anEntryPoint) == address(0))
            revert EntryPointCannotBeZero();
        _entryPoint = anEntryPoint;
        _modules[SENTINEL_MODULES] = SENTINEL_MODULES;
    }

    /**
     * @dev This function allows entry point or SA itself to execute certain actions.
     * If the caller is not authorized, the function will revert with an error message.
     * @notice This function acts as modifier and is marked as internal to be be called
     * within the contract itself only.
     */
    function _requireFromEntryPointOrSelf() internal view {
        if (msg.sender != address(entryPoint()) && msg.sender != address(this))
            revert CallerIsNotEntryPointOrSelf(msg.sender);
    }

    /**
     * @dev This function allows entry point to execute certain actions.
     * If the caller is not authorized, the function will revert with an error message.
     * @notice This function acts as modifier and is marked as internal to be be called
     * within the contract itself only.
     */
    function _requireFromEntryPoint() internal view {
        if (msg.sender != address(entryPoint()))
            revert CallerIsNotEntryPoint(msg.sender);
    }

    /**
     * @notice All the new implementations MUST have this method!
     * @notice Updates the implementation of the base wallet
     * @param _implementation New wallet implementation
     */
    function updateImplementation(address _implementation) public virtual {
        _requireFromEntryPointOrSelf();
        require(_implementation != address(0), "Address cannot be zero");
        if (!_implementation.isContract())
            revert InvalidImplementation(_implementation);
        address oldImplementation;
        // solhint-disable-next-line no-inline-assembly
        assembly {
            oldImplementation := sload(address())
            sstore(address(), _implementation)
        }
        emit ImplementationUpdated(oldImplementation, _implementation);
    }

    /// Getters
    /**
     * @dev Returns the address of the implementation contract associated with this contract.
     * @notice The implementation address is stored in the contract's storage slot with index 0.
     */
    function getImplementation()
        external
        view
        returns (address _implementation)
    {
        // solhint-disable-next-line no-inline-assembly
        assembly {
            _implementation := sload(address())
        }
    }

    /**
     * @dev Returns the current entry point used by this account.
     * @return EntryPoint as an `IEntryPoint` interface.
     * @dev This function should be implemented by the subclass to return the current entry point used by this account.
     */
    function entryPoint() public view virtual override returns (IEntryPoint) {
        return _entryPoint;
    }

    /**
     * @dev Initialize the Smart Account with required states
     * @param handler Default fallback handler provided in Smart Account
<<<<<<< HEAD
     * @param moduleSetupContract Contract, that setups initial auth module for this smart account. It can be a module factory or
     *                            a registry module that serves several smart accounts
     * @param moduleSetupData _modules setup data (a standard calldata for the module setup contract)
=======
     * @param moduleSetupContract Contract, that setups initial auth module for this smart account.
     * It can be a module factory or a registry module that serves several smart accounts
     * @param moduleSetupData modules setup data (a standard calldata for the module setup contract)
>>>>>>> 3141c376
     * @notice devs need to make sure it is only callable once by initializer or state check restrictions
     * @notice any further implementations that introduces a new state must have a reinit method
     * @notice reinitialization is not possible, as _initialSetupModules reverts if the account is already initialized
     *         which is when there is at least one enabled module
     */
    function init(
        address handler,
        address moduleSetupContract,
        bytes calldata moduleSetupData
    ) external virtual override returns (address) {
        if (
            _modules[SENTINEL_MODULES] != address(0) ||
            getFallbackHandler() != address(0)
        ) revert AlreadyInitialized();
        _setFallbackHandler(handler);
        return _initialSetupModules(moduleSetupContract, moduleSetupData);
    }

    /**
     * @dev Execute a transaction (called by entryPoint)
     * @notice Name is optimized for this method to be cheaper to be called
     * @param dest Address of the contract to call
     * @param value Amount of native tokens to send along with the transaction
     * @param func Data of the transaction
     */
    function execute_ncC(
        address dest,
        uint256 value,
        bytes calldata func
    ) public {
        _requireFromEntryPoint();
        _call(dest, value, func);
    }

    /**
     * @dev Interface function with the standard name for execute_ncC
     * @param dest Address of the contract to call
     * @param value Amount of native tokens to send along with the transaction
     * @param func Data of the transaction
     */
    function execute(
        address dest,
        uint256 value,
        bytes calldata func
    ) external {
        execute_ncC(dest, value, func);
    }

    /**
     * @dev Execute a sequence of transactions
     * @notice Name is optimized for this method to be cheaper to be called
     * @param dest Addresses of the contracts to call
     * @param value Amounts of native tokens to send along with the transactions
     * @param func Data of the transactions
     */
    function executeBatch_y6U(
        address[] calldata dest,
        uint256[] calldata value,
        bytes[] calldata func
    ) public {
        _requireFromEntryPoint();
        if (
            dest.length == 0 ||
            dest.length != value.length ||
            value.length != func.length
        ) revert WrongBatchProvided(dest.length, value.length, func.length, 0);
        for (uint256 i; i < dest.length; ) {
            _call(dest[i], value[i], func[i]);
            unchecked {
                ++i;
            }
        }
    }

    /**
     * @dev Interface function with the standard name for executeBatch_y6U
     * @param dest Addresses of the contracts to call
     * @param value Amounts of native tokens to send along with the transactions
     * @param func Data of the transactions
     */
    function executeBatch(
        address[] calldata dest,
        uint256[] calldata value,
        bytes[] calldata func
    ) external {
        executeBatch_y6U(dest, value, func);
    }

    /**
     * @dev internal method that fecilitates the extenral calls from SmartAccount
     * @dev similar to execute() of Executor.sol
     * @param target destination address contract/non-contract
     * @param value amount of native tokens
     * @param data function singature of destination
     */
    function _call(address target, uint256 value, bytes memory data) internal {
        assembly {
            let success := call(
                gas(),
                target,
                value,
                add(data, 0x20),
                mload(data),
                0,
                0
            )
            let ptr := mload(0x40)
            returndatacopy(ptr, 0, returndatasize())
            if iszero(success) {
                revert(ptr, returndatasize())
            }
        }
    }

    function validateUserOp(
        UserOperation calldata userOp,
        bytes32 userOpHash,
        uint256 missingAccountFunds
    ) external virtual override returns (uint256 validationData) {
        if (msg.sender != address(entryPoint()))
            revert CallerIsNotAnEntryPoint(msg.sender);

        (, address validationModule) = abi.decode(
            userOp.signature,
            (bytes, address)
        );
        if (address(_modules[validationModule]) != address(0)) {
            validationData = IAuthorizationModule(validationModule)
                .validateUserOp(userOp, userOpHash);
        } else {
            revert WrongValidationModule(validationModule);
        }
        _validateNonce(userOp.nonce);
        _payPrefund(missingAccountFunds);
    }

    /**
     * Implementation of ISignatureValidator (see `interfaces/ISignatureValidator.sol`)
     * @dev Forwards the validation to the module specified in the signature
     * @param dataHash 32 bytes hash of the data signed on the behalf of address(msg.sender)
     * @param signature Signature byte array associated with dataHash
     * @return bytes4 value.
     */
    function isValidSignature(
        bytes32 dataHash,
        bytes memory signature
    ) public view override returns (bytes4) {
        (bytes memory moduleSignature, address validationModule) = abi.decode(
            signature,
            (bytes, address)
        );
        if (address(_modules[validationModule]) != address(0)) {
            return
                ISignatureValidator(validationModule).isValidSignature(
                    dataHash,
                    moduleSignature
                );
        } else {
            revert WrongValidationModule(validationModule);
        }
    }

    /**
     * @dev Check current account deposit in the entryPoint
     */
    function getDeposit() public view returns (uint256) {
        return entryPoint().balanceOf(address(this));
    }

    /**
     * @dev Deposit more funds for this account in the entryPoint
     */
    function addDeposit() public payable {
        entryPoint().depositTo{value: msg.value}(address(this));
    }

    /**
     * @dev Withdraw value from the account's deposit
     * @param withdrawAddress target to send to
     * @param amount to withdraw
     */
    function withdrawDepositTo(
        address payable withdrawAddress,
        uint256 amount
    ) public payable {
        _requireFromEntryPointOrSelf();
        entryPoint().withdrawTo(withdrawAddress, amount);
    }

    /**
     * @dev Adds a module to the allowlist.
     * @notice This can only be done via a userOp or a selfcall.
     * @notice Enables the module `module` for the wallet.
     * @param module Module to be allow-listed.
     */
    function enableModule(address module) external virtual override {
        _requireFromEntryPointOrSelf();
        _enableModule(module);
    }

    /**
     * @dev Setups module for this Smart Account and enables it.
     * @notice This can only be done via userOp or a selfcall.
     * @notice Enables the module `module` for the wallet.
     */
    function setupAndEnableModule(
        address setupContract,
        bytes memory setupData
    ) external virtual override returns (address) {
        _requireFromEntryPointOrSelf();
        return _setupAndEnableModule(setupContract, setupData);
    }

    /**
     * @dev Removes a module from the allowlist.
     * @notice This can only be done via a wallet transaction.
     * @notice Disables the module `module` for the wallet.
     * @param prevModule Module that pointed to the module to be removed in the linked list
     * @param module Module to be removed.
     */
    function disableModule(address prevModule, address module) public virtual {
        _requireFromEntryPointOrSelf();
        _disableModule(prevModule, module);
    }

    /**
     * @dev Sets the fallback handler.
     * @notice This can only be done via a UserOp sent by EntryPoint.
     * @param handler Handler to be set.
     */
    function setFallbackHandler(address handler) external virtual override {
        _requireFromEntryPointOrSelf();
        _setFallbackHandler(handler);
    }

    /**
     * @notice Query if a contract implements an interface
     * @param _interfaceId The interface identifier, as specified in ERC165
     * @return `true` if the contract implements `_interfaceID`
     */
    function supportsInterface(
        bytes4 _interfaceId
    ) external view virtual override returns (bool) {
        return _interfaceId == type(IERC165).interfaceId; // 0x01ffc9a7
    }

    /**
     * @dev This function is a special fallback function that is triggered when the contract receives Ether.
     * It logs an event indicating the amount of Ether received and the sender's address.
     * @notice This function is marked as external and payable, meaning it can be called from external
     * sources and accepts Ether as payment.
     */
    receive() external payable {
        if (address(this) == _self) revert DelegateCallsOnly();
        emit SmartAccountReceivedNativeToken(msg.sender, msg.value);
    }
}<|MERGE_RESOLUTION|>--- conflicted
+++ resolved
@@ -139,15 +139,9 @@
     /**
      * @dev Initialize the Smart Account with required states
      * @param handler Default fallback handler provided in Smart Account
-<<<<<<< HEAD
-     * @param moduleSetupContract Contract, that setups initial auth module for this smart account. It can be a module factory or
-     *                            a registry module that serves several smart accounts
-     * @param moduleSetupData _modules setup data (a standard calldata for the module setup contract)
-=======
      * @param moduleSetupContract Contract, that setups initial auth module for this smart account.
      * It can be a module factory or a registry module that serves several smart accounts
      * @param moduleSetupData modules setup data (a standard calldata for the module setup contract)
->>>>>>> 3141c376
      * @notice devs need to make sure it is only callable once by initializer or state check restrictions
      * @notice any further implementations that introduces a new state must have a reinit method
      * @notice reinitialization is not possible, as _initialSetupModules reverts if the account is already initialized

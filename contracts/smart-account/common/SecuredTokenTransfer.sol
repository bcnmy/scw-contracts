--- conflicted
+++ resolved
@@ -28,11 +28,7 @@
 
         assembly {
             // We write the return value to scratch space.
-<<<<<<< HEAD
-            // See https://docs.soliditylang.org/en/v0.8.19/internals/layout_in_memory.html#layout-in-memory
-=======
             // See https://docs.soliditylang.org/en/latest/internals/layout_in_memory.html#layout-in-memory
->>>>>>> e66df039
             let success := call(
                 sub(gas(), 10000),
                 token,

--- conflicted
+++ resolved
@@ -162,13 +162,8 @@
     // all the new implementations MUST have this method!
     function updateImplementation(address _implementation) public mixedAuth {
         require(_implementation != address(0), "Address cannot be zero");
-<<<<<<< HEAD
-        if(!_implementation.isContract()) revert InvalidImplementation(_implementation);
-=======
-        _requireFromEntryPointOrOwner();
         if (!_implementation.isContract())
             revert InvalidImplementation(_implementation);
->>>>>>> d0df876d
         // solhint-disable-next-line no-inline-assembly
         assembly {
             sstore(address(), _implementation)
@@ -178,24 +173,14 @@
         emit ImplementationUpdated(address(this), VERSION, _implementation);
     }
 
-<<<<<<< HEAD
-    // either this and check for specific _data 
+    // either this and check for specific _data
     // specific methods like updateImplementationAndSetHandler
     // it could be generic reinit of proxy for states introduced in new implementation
     /*function updateImplementationAndCall(address _implementation, bytes memory _data) public mixedAuth {
 
     }*/
-        
-=======
+
     // Getters
-
-    // @review: test case aid
-    // perhaps marked for deletion
-    function accountLogic() public pure returns (address) {
-        return address(0);
-    }
-
->>>>>>> d0df876d
     /**
      * @dev Returns the domain separator for this contract, as defined in the EIP-712 standard.
      * @return bytes32 The domain separator hash.

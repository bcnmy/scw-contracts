--- conflicted
+++ resolved
@@ -3,12 +3,8 @@
 
 import "./Proxy.sol";
 import "./BaseSmartAccount.sol";
-<<<<<<< HEAD
 import {DefaultCallbackHandler} from "./handler/DefaultCallbackHandler.sol";
-import {SmartAccountFactoryErrors} from "./common/Errors.sol"; 
-=======
 import {SmartAccountFactoryErrors} from "./common/Errors.sol";
->>>>>>> d0df876d
 
 // @todo review
 // probably rename wallet to account
@@ -18,23 +14,21 @@
     DefaultCallbackHandler public immutable minimalHandler;
 
     // may emit/note create2 computed salt
-<<<<<<< HEAD
 
-    event AccountCreation(address indexed account, address indexed owner, uint256 indexed index);
+    event AccountCreation(
+        address indexed account,
+        address indexed owner,
+        uint256 indexed index
+    );
 
     constructor(address _basicImplementation) {
-        require(_basicImplementation != address(0), "implementation cannot be zero");
+        require(
+            _basicImplementation != address(0),
+            "implementation cannot be zero"
+        );
         basicImplementation = _basicImplementation;
         minimalHandler = new DefaultCallbackHandler();
-    } 
-=======
-    event AccountCreation(
-        address indexed account,
-        address indexed implementation,
-        bytes initializer,
-        uint256 index
-    );
->>>>>>> d0df876d
+    }
 
     /// @dev Allows to retrieve the creation code used for the Proxy deployment.
     function accountCreationCode() public pure returns (bytes memory) {
@@ -46,32 +40,22 @@
      * @param _owner EOA signatory for the account to be deployed
      * @param _index extra salt that allows to deploy more wallets if needed for same EOA (default 0)
      */
-<<<<<<< HEAD
-    function deployCounterFactualWallet(address _owner, uint256 _index) public returns(address proxy){
+    function deployCounterFactualWallet(
+        address _owner,
+        uint256 _index
+    ) public returns (address proxy) {
         // create initializer data based on init method, _owner and minimalHandler
         bytes memory initializer = getInitializer(_owner);
 
-=======
-    // we can just pass the owner same as used in initializer just for the sake of emitting event
-    function deployCounterFactualWallet(
-        address _implementation,
-        bytes memory initializer,
-        uint256 _index
-    ) public returns (address proxy) {
->>>>>>> d0df876d
         // check optimisation scope in creating salt...
         bytes32 salt = keccak256(
             abi.encodePacked(initializer, address(uint160(_index)))
         );
 
-<<<<<<< HEAD
-        bytes memory deploymentData = abi.encodePacked(type(Proxy).creationCode, uint256(uint160(basicImplementation)));
-=======
         bytes memory deploymentData = abi.encodePacked(
             type(Proxy).creationCode,
-            uint256(uint160(_implementation))
+            uint256(uint160(basicImplementation))
         );
->>>>>>> d0df876d
 
         // solhint-disable-next-line no-inline-assembly
         assembly {
@@ -113,24 +97,13 @@
 
     /**
      * @notice Deploys wallet using create and points it to _implementation
-<<<<<<< HEAD
      * @param _owner EOA signatory for the account to be deployed
-    */ 
-    function deployWallet(address _owner) public returns(address proxy){ 
-        bytes memory deploymentData = abi.encodePacked(type(Proxy).creationCode, uint256(uint160(basicImplementation)));
-=======
-     * @param _implementation accountLogic proxy is going point to
-     * @param initializer Payload for a message call to be sent to a new proxy contract.
      */
-    function deployWallet(
-        address _implementation,
-        bytes memory initializer
-    ) public returns (address proxy) {
+    function deployWallet(address _owner) public returns (address proxy) {
         bytes memory deploymentData = abi.encodePacked(
             type(Proxy).creationCode,
-            uint256(uint160(_implementation))
+            uint256(uint160(basicImplementation))
         );
->>>>>>> d0df876d
 
         // solhint-disable-next-line no-inline-assembly
         assembly {
@@ -171,35 +144,30 @@
         // possibly emit a different event
     }
 
-    function getInitializer(address owner) internal view returns (bytes memory) {
-        return abi.encodeCall(BaseSmartAccount.init, (
-            owner,
-            address(minimalHandler)
-        ));
+    function getInitializer(
+        address owner
+    ) internal view returns (bytes memory) {
+        return
+            abi.encodeCall(
+                BaseSmartAccount.init,
+                (owner, address(minimalHandler))
+            );
     }
 
     /**
      * @notice Allows to find out wallet address prior to deployment
      * @param _owner EOA signatory for the account to be deployed
      * @param _index extra salt that allows to deploy more wallets if needed for same EOA (default 0)
-<<<<<<< HEAD
-    */
-    function getAddressForCounterfactualWallet(address _owner, uint256 _index) external view returns (address _wallet) {
-       // create initializer data based on init method, _owner and minimalHandler
-       bytes memory initializer = getInitializer(_owner);
-       bytes memory code = abi.encodePacked(type(Proxy).creationCode, uint256(uint160(basicImplementation)));
-       bytes32 salt = keccak256(abi.encodePacked(initializer, address(uint160(_index))));
-       bytes32 hash = keccak256(abi.encodePacked(bytes1(0xff), address(this), salt, keccak256(code)));
-=======
      */
     function getAddressForCounterfactualWallet(
-        address _implementation,
-        bytes memory initializer,
+        address _owner,
         uint256 _index
     ) external view returns (address _wallet) {
+        // create initializer data based on init method, _owner and minimalHandler
+        bytes memory initializer = getInitializer(_owner);
         bytes memory code = abi.encodePacked(
             type(Proxy).creationCode,
-            uint256(uint160(_implementation))
+            uint256(uint160(basicImplementation))
         );
         bytes32 salt = keccak256(
             abi.encodePacked(initializer, address(uint160(_index)))
@@ -207,7 +175,6 @@
         bytes32 hash = keccak256(
             abi.encodePacked(bytes1(0xff), address(this), salt, keccak256(code))
         );
->>>>>>> d0df876d
         _wallet = address(uint160(uint256(hash)));
     }
     // off-chain calculation

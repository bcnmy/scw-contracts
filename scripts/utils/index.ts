--- conflicted
+++ resolved
@@ -60,15 +60,9 @@
 export const buildCreate2Address = (saltHex: string, byteCode: string, factoryAddress?: string, ) => {  
   return `0x${ethers.utils
     .keccak256(
-<<<<<<< HEAD
       `0x${['ff', factoryAddress ? factoryAddress : FACTORY_ADDRESS, saltHex, ethers.utils.keccak256(byteCode)]
         .map((x) => x.replace(/0x/, ''))
         .join('')}`,
-=======
-      `0x${["ff", FACTORY_ADDRESS, saltHex, ethers.utils.keccak256(byteCode)]
-        .map((x) => x.replace(/0x/, ""))
-        .join("")}`
->>>>>>> eda3c62c
     )
     .slice(-40)}`.toLowerCase();
 };
@@ -87,11 +81,7 @@
   return ethers.utils.id(salt);
 };
 
-<<<<<<< HEAD
 export const SALT = saltToHex("BICONOMY_SCW_V1")
-=======
-export const SALT = saltToHex("SCW_V2");
->>>>>>> eda3c62c
 
 export const encodeParam = (dataType: any, data: any) => {
   const abiCoder = ethers.utils.defaultAbiCoder;

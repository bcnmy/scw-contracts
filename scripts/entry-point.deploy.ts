import { ethers } from "hardhat";
import {
  deployContract,
  DEPLOYMENT_SALTS,
  encodeParam,
  getDeployerInstance,
  isContract,
} from "./utils";

const options = { gasLimit: 7000000, gasPrice: 70000000000 };

async function main() {
  const provider = ethers.provider;

<<<<<<< HEAD
  const UNSTAKE_DELAY_SEC = 86400; // update to very high value
  const PAYMASTER_STAKE = ethers.utils.parseEther("1"); // TODO : update to at least 1000$ Note: depends on chain!

  const deployerInstance = await getDeployerInstance();
  const salt = ethers.utils.keccak256(
    ethers.utils.toUtf8Bytes(DEPLOYMENT_SALTS.ENTRY_POINT)
  );


  const EntryPoint = await ethers.getContractFactory("EntryPoint");
  const entryPointBytecode = `${EntryPoint.bytecode}${encodeParam(
    "uint",
    PAYMASTER_STAKE
  ).slice(2)}${encodeParam("uint32", UNSTAKE_DELAY_SEC).slice(2)}`;
  const entryPointComputedAddr =  await deployerInstance.addressOf(salt);

=======
  const isFactoryDeployed = await isContract(FACTORY_ADDRESS, provider);
  if (!isFactoryDeployed) {
    const deployedFactory = await deployFactory(provider);
  }

  const EntryPoint = await ethers.getContractFactory("EntryPoint");
  const entryPointBytecode = `${EntryPoint.bytecode}`;
  const entryPointComputedAddr = getDeployedAddress(
    entryPointBytecode,
    ethers.BigNumber.from(SALT)
  );
>>>>>>> f7e8a4d7
  console.log("Entry Point Computed Address: ", entryPointComputedAddr);

  const isEntryPointDeployed = await isContract(
    entryPointComputedAddr,
    provider
  ); // true (deployed on-chain)
  if (!isEntryPointDeployed) {
    await deployContract(
      DEPLOYMENT_SALTS.ENTRY_POINT,
      entryPointComputedAddr,
      salt,
      entryPointBytecode,
      deployerInstance
    );
  } else {
    console.log(
      "Entry Point is Already deployed with address ",
      entryPointComputedAddr
    );
  }
}

main().catch((error) => {
  console.error(error);
  process.exitCode = 1;
});<|MERGE_RESOLUTION|>--- conflicted
+++ resolved
@@ -12,36 +12,15 @@
 async function main() {
   const provider = ethers.provider;
 
-<<<<<<< HEAD
-  const UNSTAKE_DELAY_SEC = 86400; // update to very high value
-  const PAYMASTER_STAKE = ethers.utils.parseEther("1"); // TODO : update to at least 1000$ Note: depends on chain!
-
   const deployerInstance = await getDeployerInstance();
   const salt = ethers.utils.keccak256(
     ethers.utils.toUtf8Bytes(DEPLOYMENT_SALTS.ENTRY_POINT)
   );
 
-
-  const EntryPoint = await ethers.getContractFactory("EntryPoint");
-  const entryPointBytecode = `${EntryPoint.bytecode}${encodeParam(
-    "uint",
-    PAYMASTER_STAKE
-  ).slice(2)}${encodeParam("uint32", UNSTAKE_DELAY_SEC).slice(2)}`;
-  const entryPointComputedAddr =  await deployerInstance.addressOf(salt);
-
-=======
-  const isFactoryDeployed = await isContract(FACTORY_ADDRESS, provider);
-  if (!isFactoryDeployed) {
-    const deployedFactory = await deployFactory(provider);
-  }
-
   const EntryPoint = await ethers.getContractFactory("EntryPoint");
   const entryPointBytecode = `${EntryPoint.bytecode}`;
-  const entryPointComputedAddr = getDeployedAddress(
-    entryPointBytecode,
-    ethers.BigNumber.from(SALT)
-  );
->>>>>>> f7e8a4d7
+  const entryPointComputedAddr = await deployerInstance.addressOf(salt);
+
   console.log("Entry Point Computed Address: ", entryPointComputedAddr);
 
   const isEntryPointDeployed = await isContract(

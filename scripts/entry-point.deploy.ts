--- conflicted
+++ resolved
@@ -8,7 +8,6 @@
 } from "./utils";
 
 async function main() {
-<<<<<<< HEAD
     const provider = ethers.provider;
     const providerInfo = await provider.getNetwork(); // contains name and chainId
 
@@ -45,43 +44,6 @@
       );
     console.log("Entry Point Computed Address: ", entryPointComputedAddr);
 
-    const isEntryPointDeployed = await isContract(entryPointComputedAddr, provider); // true (deployed on-chain)
-    if (!isEntryPointDeployed){
-
-        const entryPointTxDetail: any = await (await singletonFactory.deploy(entryPointBytecode, SALT)).wait();
-
-        const entryPointDeployedAddr = entryPointTxDetail.events[0].args.addr.toLowerCase();
-        console.log('entryPointDeployedAddr ', entryPointDeployedAddr);
-        const entryPointDeploymentStatus = entryPointComputedAddr == entryPointDeployedAddr ? "Deployed Successfully" : false;
-        
-        console.log("entryPointDeploymentStatus ", entryPointDeploymentStatus);
-        
-        if (!entryPointDeploymentStatus){
-            console.log("Invalid Entry Point Deployment");
-            return
-        }
-
-    }else{
-        console.log('Entry Point is Already deployed with address ', entryPointComputedAddr);
-=======
-  const provider = ethers.provider;
-
-  const UNSTAKE_DELAY_SEC = 100;
-  const PAYMASTER_STAKE = ethers.utils.parseEther("1");
-  const SingletonFactory = await ethers.getContractFactory("SingletonFactory");
-  const singletonFactory = await SingletonFactory.attach(FACTORY_ADDRESS);
-
-  const EntryPoint = await ethers.getContractFactory("EntryPoint");
-  const entryPointBytecode = `${EntryPoint.bytecode}${encodeParam(
-    "address",
-    FACTORY_ADDRESS
-  ).slice(2)}${encodeParam("uint", PAYMASTER_STAKE).slice(2)}${encodeParam(
-    "uint32",
-    UNSTAKE_DELAY_SEC
-  ).slice(2)}`;
-  const entryPointComputedAddr = buildCreate2Address(SALT, entryPointBytecode);
-  console.log("Entry Point Computed Address: ", entryPointComputedAddr);
-
   const isEntryPointDeployed = await isContract(
     entryPointComputedAddr,
     provider
@@ -103,7 +65,6 @@
 
     if (!entryPointDeploymentStatus) {
       console.log("Invalid Entry Point Deployment");
->>>>>>> eda3c62c
     }
   } else {
     console.log(

import { expect } from "chai";
import { ethers, deployments, waffle } from "hardhat";
import {
  makeEcdsaModuleUserOp,
  fillAndSign,
  makeMultichainEcdsaModuleUserOp,
} from "../../utils/userOp";
import { getERC20SessionKeyParams } from "../../utils/sessionKey";
import { encodeTransfer } from "../../utils/testUtils";
import { defaultAbiCoder, hexZeroPad, hexConcat } from "ethers/lib/utils";
import {
  getEntryPoint,
  getSmartAccountImplementation,
  getSmartAccountFactory,
  getMockToken,
  getStakedSmartAccountFactory,
  getVerifyingPaymaster,
} from "../../utils/setupHelper";
import { keccak256 } from "ethereumjs-util";
import { MerkleTree } from "merkletreejs";
import { SignerWithAddress } from "@nomiclabs/hardhat-ethers/signers";
import { BundlerTestEnvironment } from "../environment/bundlerEnvironment";

describe("MultichainValidator Module", async () => {
  const maxAmount = ethers.utils.parseEther("100");

  let [
    deployer,
    smartAccountOwner,
    alice,
    charlie,
    verifiedSigner,
    sessionKey,
  ] = [] as SignerWithAddress[];

  let environment: BundlerTestEnvironment;

  before(async function () {
    const chainId = (await ethers.provider.getNetwork()).chainId;
    if (chainId !== BundlerTestEnvironment.BUNDLER_ENVIRONMENT_CHAIN_ID) {
      this.skip();
    }

    environment = await BundlerTestEnvironment.getDefaultInstance();
  });

  beforeEach(async function () {
    [deployer, smartAccountOwner, charlie, verifiedSigner, sessionKey] =
      await ethers.getSigners();
  });

  afterEach(async function () {
    const chainId = (await ethers.provider.getNetwork()).chainId;
    if (chainId !== BundlerTestEnvironment.BUNDLER_ENVIRONMENT_CHAIN_ID) {
      this.skip();
    }

    await Promise.all([
      environment.revert(environment.defaultSnapshot!),
      environment.resetBundler(),
    ]);
  });

  const setupTests = deployments.createFixture(
    async ({ deployments, getNamedAccounts }) => {
      // deploy a smart account with a multichain module and enable the session key manager
      // and a session key all in one userOp
      await deployments.fixture();

      const entryPoint = await getEntryPoint();
      const smartAccountFactory = await getStakedSmartAccountFactory();
      const mockToken = await getMockToken();

      const MultichainECDSAValidator = await ethers.getContractFactory(
        "MultichainECDSAValidator"
      );
      const multichainECDSAValidator = await MultichainECDSAValidator.deploy();
      const sessionKeyManager = await (
        await ethers.getContractFactory("SessionKeyManager")
      ).deploy();
      const erc20SessionModule = await (
        await ethers.getContractFactory("ERC20SessionValidationModule")
      ).deploy();

      const SmartAccountFactory = await ethers.getContractFactory(
        "SmartAccountFactory"
      );
      const SmartAccount = await ethers.getContractFactory("SmartAccount");

<<<<<<< HEAD
      // ============ preparing smart account deployment =============

      const ecdsaOwnershipSetupData =
        MultichainECDSAValidator.interface.encodeFunctionData(
          "initForSmartAccount",
          [smartAccountOwner.address]
        );
      const smartAccountDeploymentIndex = 0;

      const deploymentData = SmartAccountFactory.interface.encodeFunctionData(
        "deployCounterFactualAccount",
        [
          multichainECDSAValidator.address,
          ecdsaOwnershipSetupData,
          smartAccountDeploymentIndex,
        ]
      );

      const expectedSmartAccountAddress =
        await smartAccountFactory.getAddressForCounterFactualAccount(
          multichainECDSAValidator.address,
          ecdsaOwnershipSetupData,
          smartAccountDeploymentIndex
        );

      // funding account
      await deployer.sendTransaction({
        to: expectedSmartAccountAddress,
        value: ethers.utils.parseEther("10"),
      });
      await mockToken.mint(
        expectedSmartAccountAddress,
        ethers.utils.parseEther("1000000")
      );
      await mockToken.mint(charlie.address, ethers.utils.parseEther("10"));

      // ============== session key setup =============

      const { sessionKeyData, leafData } = await getERC20SessionKeyParams(
        sessionKey.address,
        mockToken.address,
        charlie.address,
        maxAmount,
        0,
        0,
        erc20SessionModule.address
      );

      const sessionKeyMerkleTree = new MerkleTree(
        [ethers.utils.keccak256(leafData)],
        keccak256,
        { sortPairs: true, hashLeaves: false }
      );

      const enableSessionKeyManagerData =
        SmartAccount.interface.encodeFunctionData("enableModule", [
          sessionKeyManager.address,
        ]);

      const enableSessionKeyData =
        sessionKeyManager.interface.encodeFunctionData("setMerkleRoot", [
          sessionKeyMerkleTree.getHexRoot(),
        ]);

      // ============== make userOp ===============

      const batchUserOpCallData = SmartAccount.interface.encodeFunctionData(
        "executeBatchCall_4by",
        [
          [expectedSmartAccountAddress, sessionKeyManager.address],
          [0, 0],
          [enableSessionKeyManagerData, enableSessionKeyData],
        ]
      );

      const deploymentUserOp = await fillAndSign(
        {
          sender: expectedSmartAccountAddress,
          callGasLimit: 1_000_000,
          initCode: ethers.utils.hexConcat([
            smartAccountFactory.address,
            deploymentData,
          ]),
          callData: batchUserOpCallData,
          preVerificationGas: 55000,
        },
        smartAccountOwner,
        entryPoint,
        "nonce"
      );

      // =============== make a multichain signature for a userOp ===============

      const validUntil = 0; // unlimited
      const validAfter = 0;
=======
    // funding account
    await deployer.sendTransaction({
      to: expectedSmartAccountAddress,
      value: ethers.utils.parseEther("10"),
    });
    await mockToken.mint(expectedSmartAccountAddress, ethers.utils.parseEther("1000000"));
    await mockToken.mint(charlie.address, ethers.utils.parseEther("10"));

    // ============== session key setup =============

    const {sessionKeyData, leafData} = await getERC20SessionKeyParams(
      sessionKey.address,
      mockToken.address,
      charlie.address,
      maxAmount,
      0,
      0,
      erc20SessionModule.address
    );

    const sessionKeyMerkleTree = new MerkleTree(
      [ethers.utils.keccak256(leafData)],
      keccak256,
      { sortPairs: true, hashLeaves: false }
    );

    const enableSessionKeyManagerData = SmartAccount.interface.encodeFunctionData(
      "enableModule",
      [sessionKeyManager.address]
    );

    const enableSessionKeyData = sessionKeyManager.interface.encodeFunctionData(
      "setMerkleRoot",
      [sessionKeyMerkleTree.getHexRoot()]
    );

    // ============== make userOp ===============

    const batchUserOpCallData = SmartAccount.interface.encodeFunctionData(
      "executeBatch_y6U",
      [
        [expectedSmartAccountAddress, sessionKeyManager.address],
        [0, 0],
        [enableSessionKeyManagerData, enableSessionKeyData],
      ]
    );

    const deploymentUserOp = await fillAndSign(
      {
        sender: expectedSmartAccountAddress,
        callGasLimit: 1_000_000,
        initCode: ethers.utils.hexConcat([
          smartAccountFactory.address,
          deploymentData,
        ]),
        callData: batchUserOpCallData,
        preVerificationGas: 55000,
      },
      smartAccountOwner,
      entryPoint,
      "nonce",
    );
    
    // =============== make a multichain signature for a userOp ===============
    
    const validUntil = 0; //unlimited
    const validAfter = 0;

    const leaf1 = '0xb0bb0b'; //some random hash
    const leaf2 = hexConcat([
                    hexZeroPad(ethers.utils.hexlify(validUntil),6),
                    hexZeroPad(ethers.utils.hexlify(validAfter),6),
                    hexZeroPad(await entryPoint.getUserOpHash(deploymentUserOp),32),
                  ]);
    const leaf3 = '0xdecafdecaf';
    const leaf4 = '0xa11cea11ce';

    // prepare the merkle tree containing the leaves with chainId info
    const leaves = [leaf1, leaf2, leaf3, leaf4].map(x => ethers.utils.keccak256(x));

    const chainMerkleTree = new MerkleTree(
      leaves,
      keccak256,
      { sortPairs: true }
    );
    const merkleProof = chainMerkleTree.getHexProof(leaves[1]);

    const multichainSignature = await smartAccountOwner.signMessage(ethers.utils.arrayify(chainMerkleTree.getHexRoot()));

    const moduleSignature = defaultAbiCoder.encode(
      ["uint48", "uint48", "bytes32", "bytes32[]", "bytes"],
      [
        validUntil,
        validAfter,
        chainMerkleTree.getHexRoot(),
        merkleProof,
        multichainSignature,
      ]
    );

    // add validator module address to the signature
    const signatureWithModuleAddress = defaultAbiCoder.encode(
      ["bytes", "address"],
      [moduleSignature, multichainECDSAValidator.address]
    );
    
    // =================== put signature into userOp and execute ===================
    deploymentUserOp.signature = signatureWithModuleAddress;
    await environment.sendUserOperation(
      deploymentUserOp,
      entryPoint.address
    ); 

    // =================== connect SA and return everything ====================
    const userSA = await ethers.getContractAt(
      "SmartAccount",
      expectedSmartAccountAddress
    );

    return {
      entryPoint: entryPoint,
      smartAccountImplementation: await getSmartAccountImplementation(),
      smartAccountFactory: smartAccountFactory,
      mockToken: mockToken,
      userSA: userSA,
      verifyingPaymaster: await getVerifyingPaymaster(deployer, verifiedSigner),
      multichainECDSAValidator: multichainECDSAValidator,
      sessionKeyManager: sessionKeyManager,
      sessionKeyMerkleTree: sessionKeyMerkleTree,
    };
  });
>>>>>>> 7e9e3310

      const leaf1 = "0xb0bb0b"; // some random hash
      const leaf2 = hexConcat([
        hexZeroPad(ethers.utils.hexlify(validUntil), 6),
        hexZeroPad(ethers.utils.hexlify(validAfter), 6),
        hexZeroPad(await entryPoint.getUserOpHash(deploymentUserOp), 32),
      ]);
      const leaf3 = "0xdecafdecaf";
      const leaf4 = "0xa11cea11ce";

      // prepare the merkle tree containing the leaves with chainId info
      const leaves = [leaf1, leaf2, leaf3, leaf4].map((x) =>
        ethers.utils.keccak256(x)
      );

      const chainMerkleTree = new MerkleTree(leaves, keccak256, {
        sortPairs: true,
      });
      const merkleProof = chainMerkleTree.getHexProof(leaves[1]);

      const multichainSignature = await smartAccountOwner.signMessage(
        ethers.utils.arrayify(chainMerkleTree.getHexRoot())
      );

      const moduleSignature = defaultAbiCoder.encode(
        ["uint48", "uint48", "bytes32", "bytes32[]", "bytes"],
        [
          validUntil,
          validAfter,
          chainMerkleTree.getHexRoot(),
          merkleProof,
          multichainSignature,
        ]
      );

      // add validator module address to the signature
      const signatureWithModuleAddress = defaultAbiCoder.encode(
        ["bytes", "address"],
        [moduleSignature, multichainECDSAValidator.address]
      );

      console.log("expectedSmartAccountAddress: ", expectedSmartAccountAddress);
      console.log(
        "multiChainECDSAValidator: ",
        multichainECDSAValidator.address
      );

      // =================== put signature into userOp and execute ===================
      deploymentUserOp.signature = signatureWithModuleAddress;
      await environment.sendUserOperation(deploymentUserOp, entryPoint.address);

      // =================== connect SA and return everything ====================
      const userSA = await ethers.getContractAt(
        "SmartAccount",
        expectedSmartAccountAddress
      );

      return {
        entryPoint: entryPoint,
        smartAccountImplementation: await getSmartAccountImplementation(),
        smartAccountFactory: smartAccountFactory,
        mockToken: mockToken,
        userSA: userSA,
        verifyingPaymaster: await getVerifyingPaymaster(
          deployer,
          verifiedSigner
        ),
        multichainECDSAValidator: multichainECDSAValidator,
        sessionKeyManager: sessionKeyManager,
        sessionKeyMerkleTree: sessionKeyMerkleTree,
      };
    }
  );

  describe("Multichain userOp validation", async () => {
    it("should process a userOp with a multichain signature", async () => {
      const { userSA, entryPoint, multichainECDSAValidator, mockToken } =
        await setupTests();

      const charlieTokenBalanceBefore = await mockToken.balanceOf(
        charlie.address
      );
      const tokenAmountToTransfer = ethers.utils.parseEther("0.5945");

      const sendTokenMultichainUserOp = await makeMultichainEcdsaModuleUserOp(
        "execute_ncC",
        [
          mockToken.address,
          ethers.utils.parseEther("0"),
          encodeTransfer(charlie.address, tokenAmountToTransfer.toString()),
        ],
        userSA.address,
        smartAccountOwner,
        entryPoint,
        multichainECDSAValidator.address,
        ["0xb0bb0b", "0xdecaf0"],
        {
          preVerificationGas: 55000,
        }
      );

      await environment.sendUserOperation(
        sendTokenMultichainUserOp,
        entryPoint.address
      );

      expect(await mockToken.balanceOf(charlie.address)).to.equal(
        charlieTokenBalanceBefore.add(tokenAmountToTransfer)
      );
    });
  });

  describe("Single chain userOp validation", async () => {
    it("should process a userOp with a regular ECDSA single chain signature", async () => {
      const { entryPoint, mockToken, userSA, multichainECDSAValidator } =
        await setupTests();

      const charlieTokenBalanceBefore = await mockToken.balanceOf(
        charlie.address
      );
      const tokenAmountToTransfer = ethers.utils.parseEther("0.5345");

      const userOp = await makeEcdsaModuleUserOp(
        "execute_ncC",
        [
          mockToken.address,
          ethers.utils.parseEther("0"),
          encodeTransfer(charlie.address, tokenAmountToTransfer.toString()),
        ],
        userSA.address,
        smartAccountOwner,
        entryPoint,
        multichainECDSAValidator.address,
        {
          preVerificationGas: 50000,
        }
      );

      await environment.sendUserOperation(userOp, entryPoint.address);

      expect(await mockToken.balanceOf(charlie.address)).to.equal(
        charlieTokenBalanceBefore.add(tokenAmountToTransfer)
      );
    });
  });
});<|MERGE_RESOLUTION|>--- conflicted
+++ resolved
@@ -87,103 +87,6 @@
       );
       const SmartAccount = await ethers.getContractFactory("SmartAccount");
 
-<<<<<<< HEAD
-      // ============ preparing smart account deployment =============
-
-      const ecdsaOwnershipSetupData =
-        MultichainECDSAValidator.interface.encodeFunctionData(
-          "initForSmartAccount",
-          [smartAccountOwner.address]
-        );
-      const smartAccountDeploymentIndex = 0;
-
-      const deploymentData = SmartAccountFactory.interface.encodeFunctionData(
-        "deployCounterFactualAccount",
-        [
-          multichainECDSAValidator.address,
-          ecdsaOwnershipSetupData,
-          smartAccountDeploymentIndex,
-        ]
-      );
-
-      const expectedSmartAccountAddress =
-        await smartAccountFactory.getAddressForCounterFactualAccount(
-          multichainECDSAValidator.address,
-          ecdsaOwnershipSetupData,
-          smartAccountDeploymentIndex
-        );
-
-      // funding account
-      await deployer.sendTransaction({
-        to: expectedSmartAccountAddress,
-        value: ethers.utils.parseEther("10"),
-      });
-      await mockToken.mint(
-        expectedSmartAccountAddress,
-        ethers.utils.parseEther("1000000")
-      );
-      await mockToken.mint(charlie.address, ethers.utils.parseEther("10"));
-
-      // ============== session key setup =============
-
-      const { sessionKeyData, leafData } = await getERC20SessionKeyParams(
-        sessionKey.address,
-        mockToken.address,
-        charlie.address,
-        maxAmount,
-        0,
-        0,
-        erc20SessionModule.address
-      );
-
-      const sessionKeyMerkleTree = new MerkleTree(
-        [ethers.utils.keccak256(leafData)],
-        keccak256,
-        { sortPairs: true, hashLeaves: false }
-      );
-
-      const enableSessionKeyManagerData =
-        SmartAccount.interface.encodeFunctionData("enableModule", [
-          sessionKeyManager.address,
-        ]);
-
-      const enableSessionKeyData =
-        sessionKeyManager.interface.encodeFunctionData("setMerkleRoot", [
-          sessionKeyMerkleTree.getHexRoot(),
-        ]);
-
-      // ============== make userOp ===============
-
-      const batchUserOpCallData = SmartAccount.interface.encodeFunctionData(
-        "executeBatchCall_4by",
-        [
-          [expectedSmartAccountAddress, sessionKeyManager.address],
-          [0, 0],
-          [enableSessionKeyManagerData, enableSessionKeyData],
-        ]
-      );
-
-      const deploymentUserOp = await fillAndSign(
-        {
-          sender: expectedSmartAccountAddress,
-          callGasLimit: 1_000_000,
-          initCode: ethers.utils.hexConcat([
-            smartAccountFactory.address,
-            deploymentData,
-          ]),
-          callData: batchUserOpCallData,
-          preVerificationGas: 55000,
-        },
-        smartAccountOwner,
-        entryPoint,
-        "nonce"
-      );
-
-      // =============== make a multichain signature for a userOp ===============
-
-      const validUntil = 0; // unlimited
-      const validAfter = 0;
-=======
     // funding account
     await deployer.sendTransaction({
       to: expectedSmartAccountAddress,
@@ -315,7 +218,6 @@
       sessionKeyMerkleTree: sessionKeyMerkleTree,
     };
   });
->>>>>>> 7e9e3310
 
       const leaf1 = "0xb0bb0b"; // some random hash
       const leaf2 = hexConcat([

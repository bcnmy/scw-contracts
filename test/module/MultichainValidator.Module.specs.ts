import { expect } from "chai";
import { ethers, deployments, waffle } from "hardhat";
import {
  makeEcdsaModuleUserOp,
  fillAndSign,
  makeMultichainEcdsaModuleUserOp,
} from "../utils/userOp";
import { getERC20SessionKeyParams } from "../utils/sessionKey";
import { encodeTransfer } from "../utils/testUtils";
import { defaultAbiCoder, hexZeroPad, hexConcat } from "ethers/lib/utils";
import {
  getEntryPoint,
  getSmartAccountImplementation,
  getSmartAccountFactory,
  getMockToken,
  getEcdsaOwnershipRegistryModule,
  getVerifyingPaymaster,
} from "../utils/setupHelper";
import { keccak256 } from "ethereumjs-util";
import { MerkleTree } from "merkletreejs";

/**
 * @note Those tests do not actually process the userOp on several chains, instead they showcase
 * that one of the userOps included in the tree, which root is signed by user, can be processed
 * on the corresponding chain. Assuming, this will be valid for any userOp from the tree,
 * this approach can be considered representative enough for testing purposes.
 * The actual multichain tests based on Foundry framework can be added later
 */
describe("MultichainValidator Module", async () => {
  const [
    deployer,
    smartAccountOwner,
    alice,
    charlie,
    verifiedSigner,
    sessionKey,
  ] = waffle.provider.getWallets();
  const maxAmount = ethers.utils.parseEther("100");

  const setupTests = deployments.createFixture(async ({ deployments }) => {
    // deploy a smart account with a multichain module and enable the session key manager
    // and a session key all in one userOp
    await deployments.fixture();

    const entryPoint = await getEntryPoint();
    const smartAccountFactory = await getSmartAccountFactory();
    const mockToken = await getMockToken();
    const ecdsaModule = await getEcdsaOwnershipRegistryModule();

    const MultichainECDSAValidator = await ethers.getContractFactory(
      "MultichainECDSAValidator"
    );
    const multichainECDSAValidator = await MultichainECDSAValidator.deploy();
    const sessionKeyManager = await (
      await ethers.getContractFactory("SessionKeyManager")
    ).deploy();
    const erc20SessionModule = await (
      await ethers.getContractFactory("ERC20SessionValidationModule")
    ).deploy();

    const SmartAccountFactory = await ethers.getContractFactory(
      "SmartAccountFactory"
    );
    const SmartAccount = await ethers.getContractFactory("SmartAccount");

    // ============ preparing smart account deployment =============

    // Data required to initialize the ecdsa ownership in the multichain module
    const ecdsaOwnershipSetupData =
      MultichainECDSAValidator.interface.encodeFunctionData(
        "initForSmartAccount",
        [smartAccountOwner.address]
      );
    const smartAccountDeploymentIndex = 0;

    // Data required to deploy the smart account
    // Will be packed into userOp.initcode
    const deploymentData = SmartAccountFactory.interface.encodeFunctionData(
      "deployCounterFactualAccount",
      [
        multichainECDSAValidator.address,
        ecdsaOwnershipSetupData,
        smartAccountDeploymentIndex,
      ]
    );

    // Calculating the expected smart account address
    const expectedSmartAccountAddress =
      await smartAccountFactory.getAddressForCounterFactualAccount(
        multichainECDSAValidator.address,
        ecdsaOwnershipSetupData,
        smartAccountDeploymentIndex
      );

    // Fund the account
    await deployer.sendTransaction({
      to: expectedSmartAccountAddress,
      value: ethers.utils.parseEther("10"),
    });
    await mockToken.mint(
      expectedSmartAccountAddress,
      ethers.utils.parseEther("1000000")
    );
    await mockToken.mint(charlie.address, ethers.utils.parseEther("10"));

    // ============== session key setup =============

    // Get Session Key Params
    const { leafData } = await getERC20SessionKeyParams(
      sessionKey.address,
      mockToken.address,
      charlie.address,
      maxAmount,
      0,
      0,
      erc20SessionModule.address
    );

    // Build a Merkle Tree with the session key data
    const sessionKeyMerkleTree = new MerkleTree(
      [ethers.utils.keccak256(leafData)],
      keccak256,
      { sortPairs: true, hashLeaves: false }
    );

    // Calldata to enable the session key manager module
    const enableSessionKeyManagerData =
      SmartAccount.interface.encodeFunctionData("enableModule", [
        sessionKeyManager.address,
      ]);

    // Calldata to set the merkle root in the session key manager
    const enableSessionKeyData = sessionKeyManager.interface.encodeFunctionData(
      "setMerkleRoot",
      [sessionKeyMerkleTree.getHexRoot()]
    );

    // ============== make userOp ===============

    // Batched calldata to enable the session key manager and set the merkle root
    const batchUserOpCallData = SmartAccount.interface.encodeFunctionData(
      "executeBatch_y6U",
      [
        [expectedSmartAccountAddress, sessionKeyManager.address],
        [0, 0],
        [enableSessionKeyManagerData, enableSessionKeyData],
      ]
    );

    // make a userOp to deploy the smart account and enable the session key manager and session key
    const deploymentUserOp = await fillAndSign(
      {
        sender: expectedSmartAccountAddress,
        callGasLimit: 1_000_000,
        initCode: ethers.utils.hexConcat([
          smartAccountFactory.address,
          deploymentData,
        ]),
        callData: batchUserOpCallData,
      },
      smartAccountOwner,
      entryPoint,
      "getNonce",
      true
    );

    // =============== make a multichain signature for a userOp ===============

    const validUntil = 0; // unlimited
    const validAfter = 0;

    // Some random hash.
    // In the wild every leaf should be valid sum of validUntil, validAfter and userOpHash
    const leaf1 = "0xb0bb0b";
    // This is the actual leaf: validUntil+validAfter+userOpHash
    const leaf2 = hexConcat([
      hexZeroPad(ethers.utils.hexlify(validUntil), 6),
      hexZeroPad(ethers.utils.hexlify(validAfter), 6),
      hexZeroPad(await entryPoint.getUserOpHash(deploymentUserOp), 32),
    ]);
    const leaf3 = "0xdecafdecaf"; // Some random hash.
    const leaf4 = "0xa11cea11ce"; // Some random hash.

    // prepare the merkle tree containing the leaves with chainId info
    const leaves = [leaf1, leaf2, leaf3, leaf4].map((x) =>
      ethers.utils.keccak256(x)
    );
    const chainMerkleTree = new MerkleTree(leaves, keccak256, {
      sortPairs: true,
    });
    const merkleProof = chainMerkleTree.getHexProof(leaves[1]);

    // sign the merkle root with the smart account owner
    const multichainSignature = await smartAccountOwner.signMessage(
      ethers.utils.arrayify(chainMerkleTree.getHexRoot())
    );

    // encode the signature into a module signature
    const moduleSignature = defaultAbiCoder.encode(
      ["uint48", "uint48", "bytes32", "bytes32[]", "bytes"],
      [
        validUntil,
        validAfter,
        chainMerkleTree.getHexRoot(),
        merkleProof,
        multichainSignature,
      ]
    );

    // add validator module address to the signature
    const signatureWithModuleAddress = defaultAbiCoder.encode(
      ["bytes", "address"],
      [moduleSignature, multichainECDSAValidator.address]
    );

    // =================== put signature into userOp and execute ===================
    deploymentUserOp.signature = signatureWithModuleAddress;
    const handleOpsTxn = await entryPoint.handleOps(
      [deploymentUserOp],
      alice.address,
      { gasLimit: 10000000 }
    );
    const receipt = await handleOpsTxn.wait();
    console.log(
      "Deploy with a multichain signature + enable Session key gas used: ",
      receipt.gasUsed.toString()
    );

    // =================== connect SA and return everything ====================
    const userSA = await ethers.getContractAt(
      "SmartAccount",
      expectedSmartAccountAddress
    );

    return {
      entryPoint: entryPoint,
      smartAccountImplementation: await getSmartAccountImplementation(),
      smartAccountFactory: smartAccountFactory,
      mockToken: mockToken,
      ecdsaModule: ecdsaModule,
      userSA: userSA,
      verifyingPaymaster: await getVerifyingPaymaster(deployer, verifiedSigner),
      multichainECDSAValidator: multichainECDSAValidator,
      sessionKeyManager: sessionKeyManager,
      sessionKeyMerkleTree: sessionKeyMerkleTree,
    };
  });

  it("modules and the session key should be enabled", async () => {
    const {
      userSA,
      multichainECDSAValidator,
      sessionKeyManager,
      sessionKeyMerkleTree,
    } = await setupTests();
    expect(
      await userSA.isModuleEnabled(multichainECDSAValidator.address)
    ).to.equal(true);
    expect(await userSA.isModuleEnabled(sessionKeyManager.address)).to.equal(
      true
    );
    expect(
      (await sessionKeyManager.getSessionKeys(userSA.address)).merkleRoot
    ).to.equal(sessionKeyMerkleTree.getHexRoot());
  });

  describe("Multichain userOp validation", async () => {
    it("MOVED: should process a userOp with a multichain signature", async () => {
      // moved to test/bundler-integration/module/MultichainValidator.test.specs.ts
    });

    it("should not process an expired userOp", async () => {
      const { userSA, entryPoint, multichainECDSAValidator, mockToken } =
        await setupTests();

      const charlieTokenBalanceBefore = await mockToken.balanceOf(
        charlie.address
      );
      const tokenAmountToTransfer = ethers.utils.parseEther("0.5945");

      const validUntil = 1; // less than block.timestamp and not 0 as 0 means unlimited
      const validAfter = 0;

      // make a userOp to send tokens to charlie which is expired
      const sendTokenMultichainUserOp = await makeMultichainEcdsaModuleUserOp(
        "execute_ncC",
        [
          mockToken.address,
          ethers.utils.parseEther("0"),
          encodeTransfer(charlie.address, tokenAmountToTransfer.toString()),
        ],
        userSA.address,
        smartAccountOwner,
        entryPoint,
        multichainECDSAValidator.address,
        ["0xb0bb0b", "0xdecaf0"],
        {},
        validUntil,
        validAfter
      );

      await expect(
        entryPoint.handleOps([sendTokenMultichainUserOp], alice.address, {
          gasLimit: 10000000,
        })
      )
        .to.be.revertedWith("FailedOp")
        .withArgs(0, "AA22 expired or not due");

      expect(await mockToken.balanceOf(charlie.address)).to.equal(
        charlieTokenBalanceBefore
      );
    });

    it("should not process a not due userOp", async () => {
      const { userSA, entryPoint, multichainECDSAValidator, mockToken } =
        await setupTests();

      const charlieTokenBalanceBefore = await mockToken.balanceOf(
        charlie.address
      );
      const tokenAmountToTransfer = ethers.utils.parseEther("0.5945");

      const validUntil = 0;
      const validAfter = 32490999253; // year 2999, not due yet

      // make a userOp to send tokens to charlie which is not due yet
      const sendTokenMultichainUserOp = await makeMultichainEcdsaModuleUserOp(
        "execute_ncC",
        [
          mockToken.address,
          ethers.utils.parseEther("0"),
          encodeTransfer(charlie.address, tokenAmountToTransfer.toString()),
        ],
        userSA.address,
        smartAccountOwner,
        entryPoint,
        multichainECDSAValidator.address,
        ["0xb0bb0b", "0xdecaf0"],
        {},
        validUntil,
        validAfter
      );

      await expect(
        entryPoint.handleOps([sendTokenMultichainUserOp], alice.address, {
          gasLimit: 10000000,
        })
      )
        .to.be.revertedWith("FailedOp")
        .withArgs(0, "AA22 expired or not due");

      expect(await mockToken.balanceOf(charlie.address)).to.equal(
        charlieTokenBalanceBefore
      );
    });

    it("should not allow to replay a userOp with the same nonce", async () => {
      const { userSA, entryPoint, multichainECDSAValidator, mockToken } =
        await setupTests();

      const charlieTokenBalanceBefore = await mockToken.balanceOf(
        charlie.address
      );
      const tokenAmountToTransfer = ethers.utils.parseEther("0.591145");

      const sendTokenMultichainUserOp = await makeMultichainEcdsaModuleUserOp(
        "execute_ncC",
        [
          mockToken.address,
          ethers.utils.parseEther("0"),
          encodeTransfer(charlie.address, tokenAmountToTransfer.toString()),
        ],
        userSA.address,
        smartAccountOwner,
        entryPoint,
        multichainECDSAValidator.address,
        ["0xb0bb0b", "0xdecaf0"]
      );

      const handleOpsTxn = await entryPoint.handleOps(
        [sendTokenMultichainUserOp],
        alice.address,
        { gasLimit: 10000000 }
      );
      await handleOpsTxn.wait();

      const charlieTokenBalanceAfterFirstUserOp = await mockToken.balanceOf(
        charlie.address
      );
      expect(charlieTokenBalanceAfterFirstUserOp).to.equal(
        charlieTokenBalanceBefore.add(tokenAmountToTransfer)
      );

      // other userOp, but with the same nonce encoded into merkle tree and signed
      // it has correct userOp.nonce field
      const sendTokenMultichainUserOp2 = await makeMultichainEcdsaModuleUserOp(
        "execute_ncC",
        [
          mockToken.address,
          ethers.utils.parseEther("0"),
          encodeTransfer(charlie.address, tokenAmountToTransfer.toString()),
        ],
        userSA.address,
        smartAccountOwner,
        entryPoint,
        multichainECDSAValidator.address,
        ["0xb0bb0b", "0xdecaf0"]
      );

      sendTokenMultichainUserOp2.nonce = sendTokenMultichainUserOp.nonce;

      await expect(
        entryPoint.handleOps([sendTokenMultichainUserOp2], alice.address, {
          gasLimit: 10000000,
        })
      )
        .to.be.revertedWith("FailedOp")
        .withArgs(0, "AA23 reverted: Invalid UserOp");

      expect(await mockToken.balanceOf(charlie.address)).to.equal(
        charlieTokenBalanceAfterFirstUserOp
      );
    });

    it("should not process a userOp if the merkle root provided was not signed", async () => {
      const { userSA, entryPoint, multichainECDSAValidator, mockToken } =
        await setupTests();

      const charlieTokenBalanceBefore = await mockToken.balanceOf(
        charlie.address
      );
      const tokenAmountToTransfer = ethers.utils.parseEther("0.591145");

      const SmartAccount = await ethers.getContractFactory("SmartAccount");

      // make calldata for a userOp to send tokens to charlie
      const txnDataAA1 = SmartAccount.interface.encodeFunctionData(
        "execute_ncC",
        [
          mockToken.address,
          ethers.utils.parseEther("0"),
          encodeTransfer(charlie.address, tokenAmountToTransfer.toString()),
        ]
      );

      // fill user op
      const userOp = await fillAndSign(
        {
          sender: userSA.address,
          callData: txnDataAA1,
        },
        smartAccountOwner,
        entryPoint,
<<<<<<< HEAD
        'getNonce',
        true
=======
        "nonce"
>>>>>>> 7e9e189d
      );

      const validUntil = 0;
      const validAfter = 0;

      // make a tree of some random leaves and a leaf of the userOp
      let leaves = ["0xa11ce0", "0xbeef"];
      const leafOfThisUserOp = hexConcat([
        hexZeroPad(ethers.utils.hexlify(validUntil), 6),
        hexZeroPad(ethers.utils.hexlify(validAfter), 6),
        hexZeroPad(await entryPoint.getUserOpHash(userOp), 32),
      ]);
      leaves.push(leafOfThisUserOp);
      leaves = leaves.map((x) => ethers.utils.keccak256(x));
      const correctMerkleTree = new MerkleTree(leaves, keccak256, {
        sortPairs: true,
      });

      // make a wrong merkle tree
      const wrongMerkleTree = new MerkleTree(
        ["0xb0bb0b", "0xdecaf0"].map((x) => ethers.utils.keccak256(x)),
        keccak256,
        { sortPairs: true }
      );

      const wrongSignature = await smartAccountOwner.signMessage(
        ethers.utils.arrayify(wrongMerkleTree.getHexRoot())
      );

      const merkleProof = correctMerkleTree.getHexProof(
        leaves[leaves.length - 1]
      );

      // here we provide root and proof from the correct tree, but signature is over
      // another tree root
      const moduleSignature = defaultAbiCoder.encode(
        ["uint48", "uint48", "bytes32", "bytes32[]", "bytes"],
        [
          validUntil,
          validAfter,
          correctMerkleTree.getHexRoot(),
          merkleProof,
          wrongSignature,
        ]
      );

      // add validator module address to the signature
      const signatureWithModuleAddress = defaultAbiCoder.encode(
        ["bytes", "address"],
        [moduleSignature, multichainECDSAValidator.address]
      );
      userOp.signature = signatureWithModuleAddress;

      // thus we expect userOp to not be validated
      await expect(
        entryPoint.handleOps([userOp], alice.address, { gasLimit: 10000000 })
      )
        .to.be.revertedWith("FailedOp")
        .withArgs(0, "AA24 signature error");

      expect(await mockToken.balanceOf(charlie.address)).to.equal(
        charlieTokenBalanceBefore
      );
    });

    it("should not process a userOp with a wrong proof provided", async () => {
      const { userSA, entryPoint, multichainECDSAValidator, mockToken } =
        await setupTests();

      const charlieTokenBalanceBefore = await mockToken.balanceOf(
        charlie.address
      );
      const tokenAmountToTransfer = ethers.utils.parseEther("0.591145");

      const SmartAccount = await ethers.getContractFactory("SmartAccount");

      const txnDataAA1 = SmartAccount.interface.encodeFunctionData(
        "execute_ncC",
        [
          mockToken.address,
          ethers.utils.parseEther("0"),
          encodeTransfer(charlie.address, tokenAmountToTransfer.toString()),
        ]
      );

      const userOp = await fillAndSign(
        {
          sender: userSA.address,
          callData: txnDataAA1,
        },
        smartAccountOwner,
        entryPoint,
<<<<<<< HEAD
        'getNonce',
        true
=======
        "nonce"
>>>>>>> 7e9e189d
      );

      const validUntil = 0;
      const validAfter = 0;

      let leaves = ["0xa11ce0", "0xbeef"];
      const leafOfThisUserOp = hexConcat([
        hexZeroPad(ethers.utils.hexlify(validUntil), 6),
        hexZeroPad(ethers.utils.hexlify(validAfter), 6),
        hexZeroPad(await entryPoint.getUserOpHash(userOp), 32),
      ]);
      leaves.push(leafOfThisUserOp);
      leaves = leaves.map((x) => ethers.utils.keccak256(x));

      const correctMerkleTree = new MerkleTree(leaves, keccak256, {
        sortPairs: true,
      });

      const signature = await smartAccountOwner.signMessage(
        ethers.utils.arrayify(correctMerkleTree.getHexRoot())
      );

      const wrongLeaf = ethers.utils.keccak256("0xa11ce0");
      const wrongProof = correctMerkleTree.getHexProof(wrongLeaf);
      const moduleSignature = defaultAbiCoder.encode(
        ["uint48", "uint48", "bytes32", "bytes32[]", "bytes"],
        [
          validUntil,
          validAfter,
          correctMerkleTree.getHexRoot(),
          wrongProof,
          signature,
        ]
      );

      // add validator module address to the signature
      const signatureWithModuleAddress = defaultAbiCoder.encode(
        ["bytes", "address"],
        [moduleSignature, multichainECDSAValidator.address]
      );

      userOp.signature = signatureWithModuleAddress;

      await expect(
        entryPoint.handleOps([userOp], alice.address, { gasLimit: 10000000 })
      )
        .to.be.revertedWith("FailedOp")
        .withArgs(0, "AA23 reverted: Invalid UserOp");

      expect(await mockToken.balanceOf(charlie.address)).to.equal(
        charlieTokenBalanceBefore
      );
    });
  });

  describe("Single chain userOp validation", async () => {
    it("MOVED: should process a userOp with a regular ECDSA single chain signature", async () => {
      // moved to test/bundler-integration/module/MultichainValidator.test.specs.ts
    });

    it("should not process a userOp with a regular ECDSA single chain signature by the non-authorized signer", async () => {
      const { entryPoint, mockToken, userSA, multichainECDSAValidator } =
        await setupTests();

      const charlieTokenBalanceBefore = await mockToken.balanceOf(
        charlie.address
      );
      const tokenAmountToTransfer = ethers.utils.parseEther("0.5345");

      const notOwner = alice;

      const userOp = await makeEcdsaModuleUserOp(
        "execute_ncC",
        [
          mockToken.address,
          ethers.utils.parseEther("0"),
          encodeTransfer(charlie.address, tokenAmountToTransfer.toString()),
        ],
        userSA.address,
        notOwner,
        entryPoint,
        multichainECDSAValidator.address
      );

      await expect(
        entryPoint.handleOps([userOp], alice.address, { gasLimit: 10000000 })
      )
        .to.be.revertedWith("FailedOp")
        .withArgs(0, "AA24 signature error");

      expect(await mockToken.balanceOf(charlie.address)).to.equal(
        charlieTokenBalanceBefore
      );
    });
  });
});<|MERGE_RESOLUTION|>--- conflicted
+++ resolved
@@ -452,12 +452,8 @@
         },
         smartAccountOwner,
         entryPoint,
-<<<<<<< HEAD
-        'getNonce',
+        "getNonce",
         true
-=======
-        "nonce"
->>>>>>> 7e9e189d
       );
 
       const validUntil = 0;
@@ -550,12 +546,8 @@
         },
         smartAccountOwner,
         entryPoint,
-<<<<<<< HEAD
-        'getNonce',
+        "getNonce",
         true
-=======
-        "nonce"
->>>>>>> 7e9e189d
       );
 
       const validUntil = 0;

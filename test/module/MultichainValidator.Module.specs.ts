import { expect } from "chai";
import { ethers, deployments, waffle } from "hardhat";
import {
  makeEcdsaModuleUserOp,
  fillAndSign,
  makeMultichainEcdsaModuleUserOp,
} from "../utils/userOp";
import { getERC20SessionKeyParams } from "../utils/sessionKey";
import { encodeTransfer } from "../utils/testUtils";
import { defaultAbiCoder, hexZeroPad, hexConcat } from "ethers/lib/utils";
import {
  getEntryPoint,
  getSmartAccountImplementation,
  getSmartAccountFactory,
  getMockToken,
  getEcdsaOwnershipRegistryModule,
  getVerifyingPaymaster,
} from "../utils/setupHelper";
import { keccak256 } from "ethereumjs-util";
import { MerkleTree } from "merkletreejs";

/**
 * @note Those tests do not actually process the userOp on several chains, instead they showcase
 * that one of the userOps included in the tree, which root is signed by user, can be processed
 * on the corresponding chain. Assuming, this will be valid for any userOp from the tree,
 * this approach can be considered representative enough for testing purposes.
 * The actual multichain tests based on Foundry framework can be added later
 */
describe("MultichainValidator Module", async () => {
  const [
    deployer,
    smartAccountOwner,
    alice,
    bob,
    charlie,
    verifiedSigner,
    refundReceiver,
    sessionKey,
    wrongMultichainModule,
  ] = waffle.provider.getWallets();
  const maxAmount = ethers.utils.parseEther("100");

  const setupTests = deployments.createFixture(
    async ({ deployments, getNamedAccounts }) => {
      // deploy a smart account with a multichain module and enable the session key manager
      // and a session key all in one userOp
      await deployments.fixture();

      const entryPoint = await getEntryPoint();
      const smartAccountFactory = await getSmartAccountFactory();
      const mockToken = await getMockToken();
      const ecdsaModule = await getEcdsaOwnershipRegistryModule();

      const MultichainECDSAValidator = await ethers.getContractFactory(
        "MultichainECDSAValidator"
      );
      const multichainECDSAValidator = await MultichainECDSAValidator.deploy();
      const sessionKeyManager = await (
        await ethers.getContractFactory("SessionKeyManager")
      ).deploy();
      const erc20SessionModule = await (
        await ethers.getContractFactory("ERC20SessionValidationModule")
      ).deploy();

      const SmartAccountFactory = await ethers.getContractFactory(
        "SmartAccountFactory"
      );
      const SmartAccount = await ethers.getContractFactory("SmartAccount");

      // ============ preparing smart account deployment =============

      // Data required to initialize the ecdsa ownership in the multichain module
      const ecdsaOwnershipSetupData =
        MultichainECDSAValidator.interface.encodeFunctionData(
          "initForSmartAccount",
          [smartAccountOwner.address]
        );
      const smartAccountDeploymentIndex = 0;

      // Data required to deploy the smart account
      // Will be packed into userOp.initcode
      const deploymentData = SmartAccountFactory.interface.encodeFunctionData(
        "deployCounterFactualAccount",
        [
          multichainECDSAValidator.address,
          ecdsaOwnershipSetupData,
          smartAccountDeploymentIndex,
        ]
      );

      // Calculating the expected smart account address
      const expectedSmartAccountAddress =
        await smartAccountFactory.getAddressForCounterFactualAccount(
          multichainECDSAValidator.address,
          ecdsaOwnershipSetupData,
          smartAccountDeploymentIndex
        );

      // Fund the account
      await deployer.sendTransaction({
        to: expectedSmartAccountAddress,
        value: ethers.utils.parseEther("10"),
      });
      await mockToken.mint(
        expectedSmartAccountAddress,
        ethers.utils.parseEther("1000000")
      );
      await mockToken.mint(charlie.address, ethers.utils.parseEther("10"));

      // ============== session key setup =============

      // Get Session Key Params
      const { sessionKeyData, leafData } = await getERC20SessionKeyParams(
        sessionKey.address,
        mockToken.address,
        charlie.address,
        maxAmount,
        0,
        0,
        erc20SessionModule.address
      );

      // Build a Merkle Tree with the session key data
      const sessionKeyMerkleTree = new MerkleTree(
        [ethers.utils.keccak256(leafData)],
        keccak256,
        { sortPairs: true, hashLeaves: false }
      );

<<<<<<< HEAD
      // Calldata to enable the session key manager module
      const enableSessionKeyManagerData =
        SmartAccount.interface.encodeFunctionData("enableModule", [
          sessionKeyManager.address,
        ]);
=======
    // Batched calldata to enable the session key manager and set the merkle root
    const batchUserOpCallData = SmartAccount.interface.encodeFunctionData(
      "executeBatch_y6U",
      [
        [expectedSmartAccountAddress, sessionKeyManager.address],
        [0, 0],
        [enableSessionKeyManagerData, enableSessionKeyData],
      ]
    );
>>>>>>> 7e9e3310

      // Calldata to set the merkle root in the session key manager
      const enableSessionKeyData =
        sessionKeyManager.interface.encodeFunctionData("setMerkleRoot", [
          sessionKeyMerkleTree.getHexRoot(),
        ]);

      // ============== make userOp ===============

      // Batched calldata to enable the session key manager and set the merkle root
      const batchUserOpCallData = SmartAccount.interface.encodeFunctionData(
        "executeBatchCall_4by",
        [
          [expectedSmartAccountAddress, sessionKeyManager.address],
          [0, 0],
          [enableSessionKeyManagerData, enableSessionKeyData],
        ]
      );

      // make a userOp to deploy the smart account and enable the session key manager and session key
      const deploymentUserOp = await fillAndSign(
        {
          sender: expectedSmartAccountAddress,
          callGasLimit: 1_000_000,
          initCode: ethers.utils.hexConcat([
            smartAccountFactory.address,
            deploymentData,
          ]),
          callData: batchUserOpCallData,
        },
        smartAccountOwner,
        entryPoint,
        "nonce"
      );

      // =============== make a multichain signature for a userOp ===============

      const validUntil = 0; // unlimited
      const validAfter = 0;

      // Some random hash.
      // In the wild every leaf should be valid sum of validUntil, validAfter and userOpHash
      const leaf1 = "0xb0bb0b";
      // This is the actual leaf: validUntil+validAfter+userOpHash
      const leaf2 = hexConcat([
        hexZeroPad(ethers.utils.hexlify(validUntil), 6),
        hexZeroPad(ethers.utils.hexlify(validAfter), 6),
        hexZeroPad(await entryPoint.getUserOpHash(deploymentUserOp), 32),
      ]);
      const leaf3 = "0xdecafdecaf"; // Some random hash.
      const leaf4 = "0xa11cea11ce"; // Some random hash.

      // prepare the merkle tree containing the leaves with chainId info
      const leaves = [leaf1, leaf2, leaf3, leaf4].map((x) =>
        ethers.utils.keccak256(x)
      );
      const chainMerkleTree = new MerkleTree(leaves, keccak256, {
        sortPairs: true,
      });
      const merkleProof = chainMerkleTree.getHexProof(leaves[1]);

      // sign the merkle root with the smart account owner
      const multichainSignature = await smartAccountOwner.signMessage(
        ethers.utils.arrayify(chainMerkleTree.getHexRoot())
      );

      // encode the signature into a module signature
      const moduleSignature = defaultAbiCoder.encode(
        ["uint48", "uint48", "bytes32", "bytes32[]", "bytes"],
        [
          validUntil,
          validAfter,
          chainMerkleTree.getHexRoot(),
          merkleProof,
          multichainSignature,
        ]
      );

      // add validator module address to the signature
      const signatureWithModuleAddress = defaultAbiCoder.encode(
        ["bytes", "address"],
        [moduleSignature, multichainECDSAValidator.address]
      );

      // =================== put signature into userOp and execute ===================
      deploymentUserOp.signature = signatureWithModuleAddress;
      const handleOpsTxn = await entryPoint.handleOps(
        [deploymentUserOp],
        alice.address,
        { gasLimit: 10000000 }
      );
      const receipt = await handleOpsTxn.wait();
      console.log(
        "Deploy with a multichain signature + enable Session key gas used: ",
        receipt.gasUsed.toString()
      );

      // =================== connect SA and return everything ====================
      const userSA = await ethers.getContractAt(
        "SmartAccount",
        expectedSmartAccountAddress
      );

      return {
        entryPoint: entryPoint,
        smartAccountImplementation: await getSmartAccountImplementation(),
        smartAccountFactory: smartAccountFactory,
        mockToken: mockToken,
        ecdsaModule: ecdsaModule,
        userSA: userSA,
        verifyingPaymaster: await getVerifyingPaymaster(
          deployer,
          verifiedSigner
        ),
        multichainECDSAValidator: multichainECDSAValidator,
        sessionKeyManager: sessionKeyManager,
        sessionKeyMerkleTree: sessionKeyMerkleTree,
      };
    }
  );

  it("modules and the session key should be enabled", async () => {
    const {
      userSA,
      multichainECDSAValidator,
      sessionKeyManager,
      sessionKeyMerkleTree,
    } = await setupTests();
    expect(
      await userSA.isModuleEnabled(multichainECDSAValidator.address)
    ).to.equal(true);
    expect(await userSA.isModuleEnabled(sessionKeyManager.address)).to.equal(
      true
    );
    expect(
      (await sessionKeyManager.getSessionKeys(userSA.address)).merkleRoot
    ).to.equal(sessionKeyMerkleTree.getHexRoot());
  });

  describe("Multichain userOp validation", async () => {
    it("MOVED: should process a userOp with a multichain signature", async () => {
      // moved to test/bundler-integration/module/MultichainValidator.test.specs.ts
    });

    it("should not process an expired userOp", async () => {
      const { userSA, entryPoint, multichainECDSAValidator, mockToken } =
        await setupTests();

      const charlieTokenBalanceBefore = await mockToken.balanceOf(
        charlie.address
      );
      const tokenAmountToTransfer = ethers.utils.parseEther("0.5945");

      const validUntil = 1; // less than block.timestamp and not 0 as 0 means unlimited
      const validAfter = 0;

      // make a userOp to send tokens to charlie which is expired
      const sendTokenMultichainUserOp = await makeMultichainEcdsaModuleUserOp(
        "execute_ncC",
        [
          mockToken.address,
          ethers.utils.parseEther("0"),
          encodeTransfer(charlie.address, tokenAmountToTransfer.toString()),
        ],
        userSA.address,
        smartAccountOwner,
        entryPoint,
        multichainECDSAValidator.address,
        ["0xb0bb0b", "0xdecaf0"],
        {},
        validUntil,
        validAfter
      );

      await expect(
        entryPoint.handleOps([sendTokenMultichainUserOp], alice.address, {
          gasLimit: 10000000,
        })
      )
        .to.be.revertedWith("FailedOp")
        .withArgs(0, "AA22 expired or not due");

      expect(await mockToken.balanceOf(charlie.address)).to.equal(
        charlieTokenBalanceBefore
      );
    });

    it("should not process a not due userOp", async () => {
      const { userSA, entryPoint, multichainECDSAValidator, mockToken } =
        await setupTests();

      const charlieTokenBalanceBefore = await mockToken.balanceOf(
        charlie.address
      );
      const tokenAmountToTransfer = ethers.utils.parseEther("0.5945");

      const validUntil = 0;
      const validAfter = 32490999253; // year 2999, not due yet

      // make a userOp to send tokens to charlie which is not due yet
      const sendTokenMultichainUserOp = await makeMultichainEcdsaModuleUserOp(
        "execute_ncC",
        [
          mockToken.address,
          ethers.utils.parseEther("0"),
          encodeTransfer(charlie.address, tokenAmountToTransfer.toString()),
        ],
        userSA.address,
        smartAccountOwner,
        entryPoint,
        multichainECDSAValidator.address,
        ["0xb0bb0b", "0xdecaf0"],
        {},
        validUntil,
        validAfter
      );

      await expect(
        entryPoint.handleOps([sendTokenMultichainUserOp], alice.address, {
          gasLimit: 10000000,
        })
      )
        .to.be.revertedWith("FailedOp")
        .withArgs(0, "AA22 expired or not due");

      expect(await mockToken.balanceOf(charlie.address)).to.equal(
        charlieTokenBalanceBefore
      );
    });

    it("should not allow to replay a userOp with the same nonce", async () => {
      const { userSA, entryPoint, multichainECDSAValidator, mockToken } =
        await setupTests();

      const charlieTokenBalanceBefore = await mockToken.balanceOf(
        charlie.address
      );
      const tokenAmountToTransfer = ethers.utils.parseEther("0.591145");

      const sendTokenMultichainUserOp = await makeMultichainEcdsaModuleUserOp(
        "execute_ncC",
        [
          mockToken.address,
          ethers.utils.parseEther("0"),
          encodeTransfer(charlie.address, tokenAmountToTransfer.toString()),
        ],
        userSA.address,
        smartAccountOwner,
        entryPoint,
        multichainECDSAValidator.address,
        ["0xb0bb0b", "0xdecaf0"]
      );

      const handleOpsTxn = await entryPoint.handleOps(
        [sendTokenMultichainUserOp],
        alice.address,
        { gasLimit: 10000000 }
      );
      await handleOpsTxn.wait();

      const charlieTokenBalanceAfterFirstUserOp = await mockToken.balanceOf(
        charlie.address
      );
      expect(charlieTokenBalanceAfterFirstUserOp).to.equal(
        charlieTokenBalanceBefore.add(tokenAmountToTransfer)
      );

      // other userOp, but with the same nonce encoded into merkle tree and signed
      // it has correct userOp.nonce field
      const sendTokenMultichainUserOp2 = await makeMultichainEcdsaModuleUserOp(
        "execute_ncC",
        [
          mockToken.address,
          ethers.utils.parseEther("0"),
          encodeTransfer(charlie.address, tokenAmountToTransfer.toString()),
        ],
        userSA.address,
        smartAccountOwner,
        entryPoint,
        multichainECDSAValidator.address,
        ["0xb0bb0b", "0xdecaf0"]
      );

      sendTokenMultichainUserOp2.nonce = sendTokenMultichainUserOp.nonce;

      await expect(
        entryPoint.handleOps([sendTokenMultichainUserOp2], alice.address, {
          gasLimit: 10000000,
        })
      )
        .to.be.revertedWith("FailedOp")
        .withArgs(0, "AA23 reverted: Invalid UserOp");

      expect(await mockToken.balanceOf(charlie.address)).to.equal(
        charlieTokenBalanceAfterFirstUserOp
      );
    });

    it("should not process a userOp if the merkle root provided was not signed", async () => {
      const { userSA, entryPoint, multichainECDSAValidator, mockToken } =
        await setupTests();

      const charlieTokenBalanceBefore = await mockToken.balanceOf(
        charlie.address
      );
      const tokenAmountToTransfer = ethers.utils.parseEther("0.591145");

      const SmartAccount = await ethers.getContractFactory("SmartAccount");

      // make calldata for a userOp to send tokens to charlie
      const txnDataAA1 = SmartAccount.interface.encodeFunctionData(
        "execute_ncC",
        [
          mockToken.address,
          ethers.utils.parseEther("0"),
          encodeTransfer(charlie.address, tokenAmountToTransfer.toString()),
        ]
      );

      // fill user op
      const userOp = await fillAndSign(
        {
          sender: userSA.address,
          callData: txnDataAA1,
        },
        smartAccountOwner,
        entryPoint,
        "nonce"
      );

      const validUntil = 0;
      const validAfter = 0;

      // make a tree of some random leaves and a leaf of the userOp
      let leaves = ["0xa11ce0", "0xbeef"];
      const leafOfThisUserOp = hexConcat([
        hexZeroPad(ethers.utils.hexlify(validUntil), 6),
        hexZeroPad(ethers.utils.hexlify(validAfter), 6),
        hexZeroPad(await entryPoint.getUserOpHash(userOp), 32),
      ]);
      leaves.push(leafOfThisUserOp);
      leaves = leaves.map((x) => ethers.utils.keccak256(x));
      const correctMerkleTree = new MerkleTree(leaves, keccak256, {
        sortPairs: true,
      });

      // make a wrong merkle tree
      const wrongMerkleTree = new MerkleTree(
        ["0xb0bb0b", "0xdecaf0"].map((x) => ethers.utils.keccak256(x)),
        keccak256,
        { sortPairs: true }
      );

      const wrongSignature = await smartAccountOwner.signMessage(
        ethers.utils.arrayify(wrongMerkleTree.getHexRoot())
      );

      const merkleProof = correctMerkleTree.getHexProof(
        leaves[leaves.length - 1]
      );

      // here we provide root and proof from the correct tree, but signature is over
      // another tree root
      const moduleSignature = defaultAbiCoder.encode(
        ["uint48", "uint48", "bytes32", "bytes32[]", "bytes"],
        [
          validUntil,
          validAfter,
          correctMerkleTree.getHexRoot(),
          merkleProof,
          wrongSignature,
        ]
      );

      // add validator module address to the signature
      const signatureWithModuleAddress = defaultAbiCoder.encode(
        ["bytes", "address"],
        [moduleSignature, multichainECDSAValidator.address]
      );
      userOp.signature = signatureWithModuleAddress;

      // thus we expect userOp to not be validated
      await expect(
        entryPoint.handleOps([userOp], alice.address, { gasLimit: 10000000 })
      )
        .to.be.revertedWith("FailedOp")
        .withArgs(0, "AA24 signature error");

      expect(await mockToken.balanceOf(charlie.address)).to.equal(
        charlieTokenBalanceBefore
      );
    });

    it("should not process a userOp with a wrong proof provided", async () => {
      const { userSA, entryPoint, multichainECDSAValidator, mockToken } =
        await setupTests();

      const charlieTokenBalanceBefore = await mockToken.balanceOf(
        charlie.address
      );
      const tokenAmountToTransfer = ethers.utils.parseEther("0.591145");

      const SmartAccount = await ethers.getContractFactory("SmartAccount");

      const txnDataAA1 = SmartAccount.interface.encodeFunctionData(
        "execute_ncC",
        [
          mockToken.address,
          ethers.utils.parseEther("0"),
          encodeTransfer(charlie.address, tokenAmountToTransfer.toString()),
        ]
      );

      const userOp = await fillAndSign(
        {
          sender: userSA.address,
          callData: txnDataAA1,
        },
        smartAccountOwner,
        entryPoint,
        "nonce"
      );

      const validUntil = 0;
      const validAfter = 0;

      let leaves = ["0xa11ce0", "0xbeef"];
      const leafOfThisUserOp = hexConcat([
        hexZeroPad(ethers.utils.hexlify(validUntil), 6),
        hexZeroPad(ethers.utils.hexlify(validAfter), 6),
        hexZeroPad(await entryPoint.getUserOpHash(userOp), 32),
      ]);
      leaves.push(leafOfThisUserOp);
      leaves = leaves.map((x) => ethers.utils.keccak256(x));

      const correctMerkleTree = new MerkleTree(leaves, keccak256, {
        sortPairs: true,
      });

      const signature = await smartAccountOwner.signMessage(
        ethers.utils.arrayify(correctMerkleTree.getHexRoot())
      );

      const wrongLeaf = ethers.utils.keccak256("0xa11ce0");
      const wrongProof = correctMerkleTree.getHexProof(wrongLeaf);
      const moduleSignature = defaultAbiCoder.encode(
        ["uint48", "uint48", "bytes32", "bytes32[]", "bytes"],
        [
          validUntil,
          validAfter,
          correctMerkleTree.getHexRoot(),
          wrongProof,
          signature,
        ]
      );

      // add validator module address to the signature
      const signatureWithModuleAddress = defaultAbiCoder.encode(
        ["bytes", "address"],
        [moduleSignature, multichainECDSAValidator.address]
      );

      userOp.signature = signatureWithModuleAddress;

      await expect(
        entryPoint.handleOps([userOp], alice.address, { gasLimit: 10000000 })
      )
        .to.be.revertedWith("FailedOp")
        .withArgs(0, "AA23 reverted: Invalid UserOp");

      expect(await mockToken.balanceOf(charlie.address)).to.equal(
        charlieTokenBalanceBefore
      );
    });
  });

  describe("Single chain userOp validation", async () => {
    it("MOVED: should process a userOp with a regular ECDSA single chain signature", async () => {
      // moved to test/bundler-integration/module/MultichainValidator.test.specs.ts
    });

    it("should not process a userOp with a regular ECDSA single chain signature by the non-authorized signer", async () => {
      const { entryPoint, mockToken, userSA, multichainECDSAValidator } =
        await setupTests();

      const charlieTokenBalanceBefore = await mockToken.balanceOf(
        charlie.address
      );
      const tokenAmountToTransfer = ethers.utils.parseEther("0.5345");

      const notOwner = alice;

      const userOp = await makeEcdsaModuleUserOp(
        "execute_ncC",
        [
          mockToken.address,
          ethers.utils.parseEther("0"),
          encodeTransfer(charlie.address, tokenAmountToTransfer.toString()),
        ],
        userSA.address,
        notOwner,
        entryPoint,
        multichainECDSAValidator.address
      );

      await expect(
        entryPoint.handleOps([userOp], alice.address, { gasLimit: 10000000 })
      )
        .to.be.revertedWith("FailedOp")
        .withArgs(0, "AA24 signature error");

      expect(await mockToken.balanceOf(charlie.address)).to.equal(
        charlieTokenBalanceBefore
      );
    });
  });
});<|MERGE_RESOLUTION|>--- conflicted
+++ resolved
@@ -127,13 +127,6 @@
         { sortPairs: true, hashLeaves: false }
       );
 
-<<<<<<< HEAD
-      // Calldata to enable the session key manager module
-      const enableSessionKeyManagerData =
-        SmartAccount.interface.encodeFunctionData("enableModule", [
-          sessionKeyManager.address,
-        ]);
-=======
     // Batched calldata to enable the session key manager and set the merkle root
     const batchUserOpCallData = SmartAccount.interface.encodeFunctionData(
       "executeBatch_y6U",
@@ -143,7 +136,6 @@
         [enableSessionKeyManagerData, enableSessionKeyData],
       ]
     );
->>>>>>> 7e9e3310
 
       // Calldata to set the merkle root in the session key manager
       const enableSessionKeyData =

--- conflicted
+++ resolved
@@ -126,17 +126,12 @@
     testParams: any = {}
   ): Promise<UserOperation> {
     const transferUserOp = await makeEcdsaSessionKeySignedUserOp(
-<<<<<<< HEAD
-      "executeCall",
-      [token, txnValue, encodeTransfer(recipient, amount.toString())],
-=======
       "execute_ncC",
       [
         token,
         txnValue,
         encodeTransfer(recipient, amount.toString()),
       ],
->>>>>>> 7e9e3310
       testParams.userSA.address,
       sessionKey,
       testParams.entryPoint,

import { expect } from "chai";
import hre, { ethers, deployments, waffle } from "hardhat";
import { hashMessage } from "ethers/lib/utils";
import {
  makeEcdsaModuleUserOp,
  getUserOpHash,
  fillAndSign,
} from "../utils/userOp";
import {
  getEntryPoint,
  getSmartAccountFactory,
  getEcdsaOwnershipRegistryModule,
  deployContract,
  getMockToken,
  getSmartAccountWithModule,
} from "../utils/setupHelper";
import { encodeTransfer } from "../utils/testUtils";
import { AddressZero } from "@ethersproject/constants";

describe("ECDSA Registry Module: ", async () => {
  const [deployer, smartAccountOwner, alice, bob, charlie] =
    waffle.provider.getWallets();
  const smartAccountDeploymentIndex = 0;
  const SIG_VALIDATION_SUCCESS = 0;
  const SIG_VALIDATION_FAILED = 1;
  const EIP1271_INVALID_SIGNATURE = "0xffffffff";
  const EIP1271_MAGIC_VALUE = "0x1626ba7e";

  const setupTests = deployments.createFixture(
    async ({ deployments, getNamedAccounts }) => {
      await deployments.fixture();

      const entryPoint = await getEntryPoint();
      const saFactory = await getSmartAccountFactory();
      const ecdsaRegistryModule = await getEcdsaOwnershipRegistryModule();
      const mockToken = await getMockToken();

      const ecdsaOwnershipSetupData =
        ecdsaRegistryModule.interface.encodeFunctionData(
          "initForSmartAccount",
          [smartAccountOwner.address]
        );
      const userSA = await getSmartAccountWithModule(
        ecdsaRegistryModule.address,
        ecdsaOwnershipSetupData,
        smartAccountDeploymentIndex
      );

      const tokensToMint = ethers.utils.parseEther("100");
      await mockToken.mint(userSA.address, tokensToMint.toString());
      await mockToken.mint(bob.address, tokensToMint.toString());

      await deployer.sendTransaction({
        to: userSA.address,
        value: ethers.utils.parseEther("60"),
      });

      await deployer.sendTransaction({
        to: smartAccountOwner.address,
        value: ethers.utils.parseEther("60"),
      });

      const randomContractCode = `
            contract random {
                function returnAddress() public view returns(address){
                    return address(this);
                }
            }
            `;
      const randomContract = await deployContract(deployer, randomContractCode);

      return {
        entryPoint: entryPoint,
        saFactory: saFactory,
        ecdsaRegistryModule: ecdsaRegistryModule,
        ecdsaOwnershipSetupData: ecdsaOwnershipSetupData,
        randomContract: randomContract,
        userSA: userSA,
        mockToken: mockToken,
      };
    }
  );

  describe("initForSmartAccount: ", async () => {
    it("Reverts when trying to set Smart Contract as owner of the Smart Account via deployment userOp", async () => {
      // DISCLAIMER:
      // In theory it is still possible to set smart contractd address as owner of a SA via initForSmartAccount,
      // if factory has been called directly, not via userOp.
      // In Biconomy SDK will will perform an additional off-chain verification that address provided as owner is EOA
      // Also the initForSmartAccount method's parameter is now called `eoaOwner` instead of just `owner` to
      // highlight it should be EOA.
      // Assuming this, the explicit check for eoaOwner is not smart contract can be removed because of this
      // issue: https://github.com/eth-infinitism/bundler/issues/137

      const { saFactory, ecdsaRegistryModule, randomContract, entryPoint } =
        await setupTests();

      const ecdsaOwnershipSetupData =
        ecdsaRegistryModule.interface.encodeFunctionData(
          "initForSmartAccount",
          [randomContract.address]
        );

      const deploymentData = saFactory.interface.encodeFunctionData(
        "deployCounterFactualAccount",
        [
          ecdsaRegistryModule.address,
          ecdsaOwnershipSetupData,
          smartAccountDeploymentIndex,
        ]
      );

      const expectedSmartAccountAddress =
        await saFactory.getAddressForCounterFactualAccount(
          ecdsaRegistryModule.address,
          ecdsaOwnershipSetupData,
          smartAccountDeploymentIndex
        );

      await deployer.sendTransaction({
        to: expectedSmartAccountAddress,
        value: ethers.utils.parseEther("60"),
      });

      // deployment userOp
      const deploymentUserOp = await fillAndSign(
        {
          sender: expectedSmartAccountAddress,
          callGasLimit: 1_000_000,
          initCode: ethers.utils.hexConcat([saFactory.address, deploymentData]),
          callData: "0x",
          preVerificationGas: 50000,
        },
        smartAccountOwner, // need to sign by someone at least
        entryPoint,
        "nonce"
      );

      const signatureWithModuleAddress = ethers.utils.defaultAbiCoder.encode(
        ["bytes", "address"],
        [deploymentUserOp.signature, ecdsaRegistryModule.address]
      );

      deploymentUserOp.signature = signatureWithModuleAddress;

      await expect(entryPoint.handleOps([deploymentUserOp], charlie.address))
        .to.be.revertedWith("FailedOp")
        .withArgs(0, "AA24 signature error");

      await expect(
        ecdsaRegistryModule.getOwner(expectedSmartAccountAddress)
      ).to.be.revertedWith("NoOwnerRegisteredForSmartAccount");
    });

<<<<<<< HEAD
    it("Reverts when calling again after initialization", async () => {
      const { ecdsaRegistryModule, entryPoint, userSA } = await setupTests();
      const txnData1 = ecdsaRegistryModule.interface.encodeFunctionData(
        "initForSmartAccount",
        [bob.address]
      );
      const userOp = await makeEcdsaModuleUserOp(
        "executeCall",
        [ecdsaRegistryModule.address, 0, txnData1],
        userSA.address,
        smartAccountOwner,
        entryPoint,
        ecdsaRegistryModule.address
      );
      const tx = await entryPoint.handleOps([userOp], alice.address);
      await expect(tx).to.emit(entryPoint, "UserOperationRevertReason");
    });
  });
=======
    describe("initForSmartAccount: ", async() =>{
        it("Reverts when trying to set Smart Contract as owner of the Smart Account via deployment userOp", async()=>{

            // DISCLAIMER:
            // In theory it is still possible to set smart contractd address as owner of a SA via initForSmartAccount,
            // if factory has been called directly, not via userOp.
            // In Biconomy SDK will will perform an additional off-chain verification that address provided as owner is EOA
            // Also the initForSmartAccount method's parameter is now called `eoaOwner` instead of just `owner` to
            // highlight it should be EOA.
            // Assuming this, the explicit check for eoaOwner is not smart contract can be removed because of this
            // issue: https://github.com/eth-infinitism/bundler/issues/137 

            const {saFactory,ecdsaRegistryModule, randomContract, entryPoint} = await setupTests();
            
            let ecdsaOwnershipSetupData = ecdsaRegistryModule.interface.encodeFunctionData(
                "initForSmartAccount",
                [randomContract.address]
            );
  
            const deploymentData = saFactory.interface.encodeFunctionData(
              "deployCounterFactualAccount",
              [
                ecdsaRegistryModule.address,
                ecdsaOwnershipSetupData,
                smartAccountDeploymentIndex,
              ]
            );
        
            const expectedSmartAccountAddress =
              await saFactory.getAddressForCounterFactualAccount(
                ecdsaRegistryModule.address,
                ecdsaOwnershipSetupData,
                smartAccountDeploymentIndex
              );
    
            await deployer.sendTransaction({
              to: expectedSmartAccountAddress,
              value: ethers.utils.parseEther("60"),
            });
        
            // deployment userOp
            const deploymentUserOp = await fillAndSign(
              {
                sender: expectedSmartAccountAddress,
                callGasLimit: 1_000_000,
                initCode: ethers.utils.hexConcat([
                  saFactory.address,
                  deploymentData,
                ]),
                callData: "0x",
                preVerificationGas: 50000,
              },
              smartAccountOwner, //need to sign by someone at least
              entryPoint,
              "nonce"
            );
        
            let signatureWithModuleAddress = ethers.utils.defaultAbiCoder.encode(
              ["bytes", "address"],
              [deploymentUserOp.signature, ecdsaRegistryModule.address]
            );
        
            deploymentUserOp.signature = signatureWithModuleAddress;
            
            await expect(
                entryPoint.handleOps([deploymentUserOp],charlie.address)
            ).to.be.revertedWith("FailedOp").withArgs(0, "AA24 signature error");

            await expect(ecdsaRegistryModule.getOwner(expectedSmartAccountAddress)).to.be.revertedWith("NoOwnerRegisteredForSmartAccount");
        });

        it("Reverts when calling again after initialization", async()=>{
            const {ecdsaRegistryModule,entryPoint,userSA} = await setupTests();
            const txnData1 = ecdsaRegistryModule.interface.encodeFunctionData(
                "initForSmartAccount",
                [bob.address],
            );
            let userOp = await makeEcdsaModuleUserOp(
                "execute_ncC",
                [ecdsaRegistryModule.address,0, txnData1],
                userSA.address,
                smartAccountOwner,
                entryPoint,
                ecdsaRegistryModule.address
            );
            const tx = await entryPoint.handleOps([userOp], alice.address);
            await expect(tx).to.emit(entryPoint, "UserOperationRevertReason");
        });
>>>>>>> 7e9e3310

  describe("transferOwnership: ", async () => {
    it("MOVED: Call transferOwnership from userSA and it successfully changes owner ", async () => {
      // moved to /test/bundler-integration/module/ECDSARegistry.Module.specs.ts
    });

<<<<<<< HEAD
    it("Reverts when trying to set Smart Contract Address as owner via transferOwnership() ", async () => {
      const { ecdsaRegistryModule, entryPoint, randomContract, userSA } =
        await setupTests();
      const previousOwner = await ecdsaRegistryModule.getOwner(userSA.address);
      const txnData1 = ecdsaRegistryModule.interface.encodeFunctionData(
        "transferOwnership",
        [randomContract.address]
      );
      const userOp = await makeEcdsaModuleUserOp(
        "executeCall",
        [ecdsaRegistryModule.address, 0, txnData1],
        userSA.address,
        smartAccountOwner,
        entryPoint,
        ecdsaRegistryModule.address
      );

      const tx = await entryPoint.handleOps([userOp], charlie.address);
      await expect(tx).to.emit(entryPoint, "UserOperationRevertReason");
      expect(await ecdsaRegistryModule.getOwner(userSA.address)).to.be.equal(
        previousOwner
      );
=======
    describe("transferOwnership: ",async()=>{
        it("MOVED: Call transferOwnership from userSA and it successfully changes owner ", async()=>{
            // moved to /test/bundler-integration/module/ECDSARegistry.Module.specs.ts
        });

        it("Reverts when trying to set Smart Contract Address as owner via transferOwnership() ", async()=>{
            const {ecdsaRegistryModule, entryPoint, randomContract, userSA} = await setupTests();
            const previousOwner = await ecdsaRegistryModule.getOwner(userSA.address);
            let txnData1 = ecdsaRegistryModule.interface.encodeFunctionData(
                "transferOwnership",
                [randomContract.address]
            );
            let userOp = await makeEcdsaModuleUserOp(
                "execute_ncC",
                [ecdsaRegistryModule.address, 0, txnData1],
                userSA.address,
                smartAccountOwner,
                entryPoint,
                ecdsaRegistryModule.address
            );

            const tx = await entryPoint.handleOps([userOp],charlie.address);
            await expect(tx).to.emit(entryPoint, "UserOperationRevertReason");
            expect(await ecdsaRegistryModule.getOwner(userSA.address)).to.be.equal(previousOwner);
        });

        it("Reverts when trying to set address(0) as owner", async()=>{
            const {ecdsaRegistryModule,entryPoint, randomContract, userSA} = await setupTests();
            const previousOwner = await ecdsaRegistryModule.getOwner(userSA.address);
            let txnData1 = ecdsaRegistryModule.interface.encodeFunctionData(
                "transferOwnership",
                [AddressZero]
            );
            let userOp = await makeEcdsaModuleUserOp(
                "execute_ncC",
                [ecdsaRegistryModule.address,0,txnData1],
                userSA.address,
                smartAccountOwner,
                entryPoint,
                ecdsaRegistryModule.address
            );

            const tx = await entryPoint.handleOps([userOp],charlie.address);
            await expect(tx).to.emit(entryPoint, "UserOperationRevertReason");
            expect(await ecdsaRegistryModule.getOwner(userSA.address)).to.be.equal(previousOwner);
        });
>>>>>>> 7e9e3310
    });

    it("Reverts when trying to set address(0) as owner", async () => {
      const { ecdsaRegistryModule, entryPoint, randomContract, userSA } =
        await setupTests();
      const previousOwner = await ecdsaRegistryModule.getOwner(userSA.address);
      const txnData1 = ecdsaRegistryModule.interface.encodeFunctionData(
        "transferOwnership",
        [AddressZero]
      );
      const userOp = await makeEcdsaModuleUserOp(
        "executeCall",
        [ecdsaRegistryModule.address, 0, txnData1],
        userSA.address,
        smartAccountOwner,
        entryPoint,
        ecdsaRegistryModule.address
      );

      const tx = await entryPoint.handleOps([userOp], charlie.address);
      await expect(tx).to.emit(entryPoint, "UserOperationRevertReason");
      expect(await ecdsaRegistryModule.getOwner(userSA.address)).to.be.equal(
        previousOwner
      );
    });
  });

<<<<<<< HEAD
  describe("renounceOwnership():", async () => {
    it("MOVED: Should be able to renounce ownership and the new owner should be address(0)", async () => {
      // moved to /test/bundler-integration/module/ECDSARegistry.Module.specs.ts
    });
  });
=======
    // validateUserOp(UserOperation calldata userOp,bytes32 userOpHash)
    describe("validateUserOp(): ", async()=>{
        it("MOVED: Returns SIG_VALIDATION_SUCCESS for a valid UserOp and valid userOpHash ", async()=>{
            // moved to /test/bundler-integration/module/ECDSARegistry.Module.specs.ts
        });

        // Pass in valid userOp with invalid userOpHash
        it("Returns SIG_VALIDATION_FAILED when invalid chainId is passed in userOpHash", async()=>{
            const {ecdsaRegistryModule, entryPoint, mockToken, userSA} = await setupTests();
            const tokenAmountToTransfer = ethers.utils.parseEther("7.934");

            let txnData = mockToken.interface.encodeFunctionData(
                "transfer",
                [bob.address,tokenAmountToTransfer.toString()]
            );
            const userOp = await makeEcdsaModuleUserOp(
                "execute_ncC",
                [mockToken.address,0,txnData],
                userSA.address,
                smartAccountOwner,
                entryPoint,
                ecdsaRegistryModule.address
            );
            const provider = entryPoint?.provider;
            const chainId = await provider!.getNetwork().then((net) => net.chainId);
            const invalidChainId = 2* chainId;
            const invalidUserOpHash = getUserOpHash(userOp,entryPoint.address,invalidChainId);

            expect(await ecdsaRegistryModule.validateUserOp(userOp,invalidUserOpHash)).to.be.equal(SIG_VALIDATION_FAILED);
        });

        it("Returns SIG_VALIDATION_FAILED when invalid entryPoint address is passed to userOpHash" ,async()=>{
            const {ecdsaRegistryModule, entryPoint, userSA, mockToken} = await setupTests();
            const tokenAmountToTransfer = ethers.utils.parseEther("0.23436");

            let txnData = mockToken.interface.encodeFunctionData(
                "transfer",
                [bob.address,tokenAmountToTransfer.toString()]
            );
            const userOp = await makeEcdsaModuleUserOp(
                "execute_ncC",
                [mockToken.address,0,txnData],
                userSA.address,
                smartAccountOwner,
                entryPoint,
                ecdsaRegistryModule.address
            );
            const provider = entryPoint?.provider;
            const chainId = await provider!.getNetwork().then((net) => net.chainId);
            const invalidEntryPointAddress = bob.address;
            const userOpHash = getUserOpHash(userOp,invalidEntryPointAddress,chainId);
            expect(await ecdsaRegistryModule.validateUserOp(userOp,userOpHash)).to.be.equal(SIG_VALIDATION_FAILED);
        });

        it("Returns SIG_VALIDATION_FAILED when userOp is signed by an invalid owner ", async()=>{
            const {ecdsaRegistryModule,entryPoint, userSA, mockToken} = await setupTests();
            const userSABalanceBefore = await mockToken.balanceOf(userSA.address);
            const bobBalanceBefore = await mockToken.balanceOf(bob.address);
            const tokenAmountToTransfer = ethers.utils.parseEther("1.3425");

            let txnData = mockToken.interface.encodeFunctionData(
                "transfer",
                [bob.address,tokenAmountToTransfer.toString()]
            );

            const notSmartAccountOwner = charlie;
            const userOp = await makeEcdsaModuleUserOp(
                "execute_ncC",
                [mockToken.address,0,txnData],
                userSA.address,
                notSmartAccountOwner,
                entryPoint,
                ecdsaRegistryModule.address
            );
            const provider = entryPoint?.provider;
            const chainId = await provider!.getNetwork().then((net) => net.chainId);
            const userOpHash = getUserOpHash(userOp,entryPoint.address,chainId);

            expect(await ecdsaRegistryModule.validateUserOp(userOp,userOpHash)).to.be.equal(SIG_VALIDATION_FAILED);
            await expect(entryPoint.handleOps([userOp],smartAccountOwner.address)).to.be.revertedWith("FailedOp");
            expect(await mockToken.balanceOf(bob.address)).to.equal(bobBalanceBefore);
            expect(await mockToken.balanceOf(userSA.address)).to.equal(userSABalanceBefore);
        });

        it("Reverts when userOp.sender is an Unregistered Smart Account", async()=>{
            const {saFactory,ecdsaRegistryModule,ecdsaOwnershipSetupData, entryPoint, mockToken, userSA} = await setupTests();
            const bobBalanceBefore = await mockToken.balanceOf(bob.address);
            const tokenAmountToTransfer = ethers.utils.parseEther("1.9999");
            const EcdsaOwnershipRegistryModule = await hre.ethers.getContractFactory("EcdsaOwnershipRegistryModule");

            // get a new smart account
            const unregisteredSmartAccountAddress = await saFactory.getAddressForCounterFactualAccount(ecdsaRegistryModule.address,ecdsaOwnershipSetupData,smartAccountDeploymentIndex+1);
            await saFactory.deployCounterFactualAccount(ecdsaRegistryModule.address,ecdsaOwnershipSetupData,smartAccountDeploymentIndex+1);
            const unregisteredSA = await hre.ethers.getContractAt("SmartAccount", unregisteredSmartAccountAddress);

            //fund the smart account
            await mockToken.mint(unregisteredSmartAccountAddress, ethers.utils.parseEther("1000").toString());
            await deployer.sendTransaction({
                to: unregisteredSmartAccountAddress,
                value: ethers.utils.parseEther("60"),
            });

            //renounce ownership
            const renounceOwnershipUserOp = await makeEcdsaModuleUserOp(
                "execute_ncC",
                [ecdsaRegistryModule.address, 0, EcdsaOwnershipRegistryModule.interface.encodeFunctionData("renounceOwnership",[])],
                unregisteredSmartAccountAddress,
                smartAccountOwner,
                entryPoint,
                ecdsaRegistryModule.address
            );
            const handleOpsTx = await entryPoint.handleOps([renounceOwnershipUserOp],smartAccountOwner.address);
            await expect(handleOpsTx).to.not.emit(entryPoint, "UserOperationRevertReason");
            await expect(ecdsaRegistryModule.getOwner(unregisteredSA.address)).to.be.revertedWith("NoOwnerRegisteredForSmartAccount");

            const sendTokenUserOp = await makeEcdsaModuleUserOp(
                "execute_ncC",
                [mockToken.address, 0, encodeTransfer(bob.address,tokenAmountToTransfer.toString())],
                unregisteredSmartAccountAddress,
                smartAccountOwner,
                entryPoint,
                ecdsaRegistryModule.address
            );
            
            const provider = entryPoint?.provider;
            const chainId = await provider!.getNetwork().then((net) => net.chainId);
            const userOpHash = getUserOpHash(sendTokenUserOp,entryPoint.address,chainId);
            await expect(ecdsaRegistryModule.validateUserOp(sendTokenUserOp,userOpHash)).to.be.revertedWith("NoOwnerRegisteredForSmartAccount");
            
            const unregisteredSABalanceBefore = await mockToken.balanceOf(unregisteredSA.address);
            await expect(entryPoint.handleOps([sendTokenUserOp],smartAccountOwner.address)).to.be.revertedWith("FailedOp");
            expect(await mockToken.balanceOf(bob.address)).to.equal(bobBalanceBefore);
            expect(await mockToken.balanceOf(unregisteredSA.address)).to.equal(unregisteredSABalanceBefore);
        });

        it("Reverts when length of user.signature is less than 65 ", async()=>{
            const {ecdsaRegistryModule, entryPoint, mockToken, userSA} = await setupTests();
            const userSABalanceBefore = await mockToken.balanceOf(userSA.address);
            const bobBalanceBefore = await mockToken.balanceOf(bob.address);
            const tokenAmountToTransfer = ethers.utils.parseEther("3.632");

            let txnData = await mockToken.interface.encodeFunctionData(
                "transfer",
                [bob.address,tokenAmountToTransfer.toString()]
            );

            const userOp = await makeEcdsaModuleUserOp(
                "execute_ncC",
                [mockToken.address,0,txnData],
                userSA.address,
                smartAccountOwner,
                entryPoint,
                ecdsaRegistryModule.address
            );
            const provider = entryPoint?.provider;
            const chainId = await provider!.getNetwork().then((net) => net.chainId);
            const userOpHash = await getUserOpHash(userOp,entryPoint.address,chainId);

            // construct signature of length < 65
            const invalidSignature = new Uint8Array(64);
            for (let i = 0; i < invalidSignature.length; i++) {
                invalidSignature[i] = i; // Set each byte to its index value
            }
>>>>>>> 7e9e3310

  // validateUserOp(UserOperation calldata userOp,bytes32 userOpHash)
  describe("validateUserOp(): ", async () => {
    it("MOVED: Returns SIG_VALIDATION_SUCCESS for a valid UserOp and valid userOpHash ", async () => {
      // moved to /test/bundler-integration/module/ECDSARegistry.Module.specs.ts
    });

    // Pass in valid userOp with invalid userOpHash
    it("Returns SIG_VALIDATION_FAILED when invalid chainId is passed in userOpHash", async () => {
      const { ecdsaRegistryModule, entryPoint, mockToken, userSA } =
        await setupTests();
      const tokenAmountToTransfer = ethers.utils.parseEther("7.934");

      const txnData = mockToken.interface.encodeFunctionData("transfer", [
        bob.address,
        tokenAmountToTransfer.toString(),
      ]);
      const userOp = await makeEcdsaModuleUserOp(
        "executeCall",
        [mockToken.address, 0, txnData],
        userSA.address,
        smartAccountOwner,
        entryPoint,
        ecdsaRegistryModule.address
      );
      const provider = entryPoint?.provider;
      const chainId = await provider!.getNetwork().then((net) => net.chainId);
      const invalidChainId = 2 * chainId;
      const invalidUserOpHash = getUserOpHash(
        userOp,
        entryPoint.address,
        invalidChainId
      );

      expect(
        await ecdsaRegistryModule.validateUserOp(userOp, invalidUserOpHash)
      ).to.be.equal(SIG_VALIDATION_FAILED);
    });

    it("Returns SIG_VALIDATION_FAILED when invalid entryPoint address is passed to userOpHash", async () => {
      const { ecdsaRegistryModule, entryPoint, userSA, mockToken } =
        await setupTests();
      const tokenAmountToTransfer = ethers.utils.parseEther("0.23436");

      const txnData = mockToken.interface.encodeFunctionData("transfer", [
        bob.address,
        tokenAmountToTransfer.toString(),
      ]);
      const userOp = await makeEcdsaModuleUserOp(
        "executeCall",
        [mockToken.address, 0, txnData],
        userSA.address,
        smartAccountOwner,
        entryPoint,
        ecdsaRegistryModule.address
      );
      const provider = entryPoint?.provider;
      const chainId = await provider!.getNetwork().then((net) => net.chainId);
      const invalidEntryPointAddress = bob.address;
      const userOpHash = getUserOpHash(
        userOp,
        invalidEntryPointAddress,
        chainId
      );
      expect(
        await ecdsaRegistryModule.validateUserOp(userOp, userOpHash)
      ).to.be.equal(SIG_VALIDATION_FAILED);
    });

    it("Returns SIG_VALIDATION_FAILED when userOp is signed by an invalid owner ", async () => {
      const { ecdsaRegistryModule, entryPoint, userSA, mockToken } =
        await setupTests();
      const userSABalanceBefore = await mockToken.balanceOf(userSA.address);
      const bobBalanceBefore = await mockToken.balanceOf(bob.address);
      const tokenAmountToTransfer = ethers.utils.parseEther("1.3425");

      const txnData = mockToken.interface.encodeFunctionData("transfer", [
        bob.address,
        tokenAmountToTransfer.toString(),
      ]);

      const notSmartAccountOwner = charlie;
      const userOp = await makeEcdsaModuleUserOp(
        "executeCall",
        [mockToken.address, 0, txnData],
        userSA.address,
        notSmartAccountOwner,
        entryPoint,
        ecdsaRegistryModule.address
      );
      const provider = entryPoint?.provider;
      const chainId = await provider!.getNetwork().then((net) => net.chainId);
      const userOpHash = getUserOpHash(userOp, entryPoint.address, chainId);

      expect(
        await ecdsaRegistryModule.validateUserOp(userOp, userOpHash)
      ).to.be.equal(SIG_VALIDATION_FAILED);
      await expect(
        entryPoint.handleOps([userOp], smartAccountOwner.address)
      ).to.be.revertedWith("FailedOp");
      expect(await mockToken.balanceOf(bob.address)).to.equal(bobBalanceBefore);
      expect(await mockToken.balanceOf(userSA.address)).to.equal(
        userSABalanceBefore
      );
    });

    it("Reverts when userOp.sender is an Unregistered Smart Account", async () => {
      const {
        saFactory,
        ecdsaRegistryModule,
        ecdsaOwnershipSetupData,
        entryPoint,
        mockToken,
        userSA,
      } = await setupTests();
      const bobBalanceBefore = await mockToken.balanceOf(bob.address);
      const tokenAmountToTransfer = ethers.utils.parseEther("1.9999");
      const EcdsaOwnershipRegistryModule = await hre.ethers.getContractFactory(
        "EcdsaOwnershipRegistryModule"
      );

      // get a new smart account
      const unregisteredSmartAccountAddress =
        await saFactory.getAddressForCounterFactualAccount(
          ecdsaRegistryModule.address,
          ecdsaOwnershipSetupData,
          smartAccountDeploymentIndex + 1
        );
      await saFactory.deployCounterFactualAccount(
        ecdsaRegistryModule.address,
        ecdsaOwnershipSetupData,
        smartAccountDeploymentIndex + 1
      );
      const unregisteredSA = await hre.ethers.getContractAt(
        "SmartAccount",
        unregisteredSmartAccountAddress
      );

      // fund the smart account
      await mockToken.mint(
        unregisteredSmartAccountAddress,
        ethers.utils.parseEther("1000").toString()
      );
      await deployer.sendTransaction({
        to: unregisteredSmartAccountAddress,
        value: ethers.utils.parseEther("60"),
      });

      // renounce ownership
      const renounceOwnershipUserOp = await makeEcdsaModuleUserOp(
        "executeCall",
        [
          ecdsaRegistryModule.address,
          0,
          EcdsaOwnershipRegistryModule.interface.encodeFunctionData(
            "renounceOwnership",
            []
          ),
        ],
        unregisteredSmartAccountAddress,
        smartAccountOwner,
        entryPoint,
        ecdsaRegistryModule.address
      );
      const handleOpsTx = await entryPoint.handleOps(
        [renounceOwnershipUserOp],
        smartAccountOwner.address
      );
      await expect(handleOpsTx).to.not.emit(
        entryPoint,
        "UserOperationRevertReason"
      );
      await expect(
        ecdsaRegistryModule.getOwner(unregisteredSA.address)
      ).to.be.revertedWith("NoOwnerRegisteredForSmartAccount");

      const sendTokenUserOp = await makeEcdsaModuleUserOp(
        "executeCall",
        [
          mockToken.address,
          0,
          encodeTransfer(bob.address, tokenAmountToTransfer.toString()),
        ],
        unregisteredSmartAccountAddress,
        smartAccountOwner,
        entryPoint,
        ecdsaRegistryModule.address
      );

      const provider = entryPoint?.provider;
      const chainId = await provider!.getNetwork().then((net) => net.chainId);
      const userOpHash = getUserOpHash(
        sendTokenUserOp,
        entryPoint.address,
        chainId
      );
      await expect(
        ecdsaRegistryModule.validateUserOp(sendTokenUserOp, userOpHash)
      ).to.be.revertedWith("NoOwnerRegisteredForSmartAccount");

      const unregisteredSABalanceBefore = await mockToken.balanceOf(
        unregisteredSA.address
      );
      await expect(
        entryPoint.handleOps([sendTokenUserOp], smartAccountOwner.address)
      ).to.be.revertedWith("FailedOp");
      expect(await mockToken.balanceOf(bob.address)).to.equal(bobBalanceBefore);
      expect(await mockToken.balanceOf(unregisteredSA.address)).to.equal(
        unregisteredSABalanceBefore
      );
    });

    it("Reverts when length of user.signature is less than 65 ", async () => {
      const { ecdsaRegistryModule, entryPoint, mockToken, userSA } =
        await setupTests();
      const userSABalanceBefore = await mockToken.balanceOf(userSA.address);
      const bobBalanceBefore = await mockToken.balanceOf(bob.address);
      const tokenAmountToTransfer = ethers.utils.parseEther("3.632");

      const txnData = await mockToken.interface.encodeFunctionData("transfer", [
        bob.address,
        tokenAmountToTransfer.toString(),
      ]);

      const userOp = await makeEcdsaModuleUserOp(
        "executeCall",
        [mockToken.address, 0, txnData],
        userSA.address,
        smartAccountOwner,
        entryPoint,
        ecdsaRegistryModule.address
      );
      const provider = entryPoint?.provider;
      const chainId = await provider!.getNetwork().then((net) => net.chainId);
      const userOpHash = await getUserOpHash(
        userOp,
        entryPoint.address,
        chainId
      );

      // construct signature of length < 65
      const invalidSignature = new Uint8Array(64);
      for (let i = 0; i < invalidSignature.length; i++) {
        invalidSignature[i] = i; // Set each byte to its index value
      }

      const invalidSignatureWithModuleAddress =
        ethers.utils.defaultAbiCoder.encode(
          ["bytes", "address"],
          [invalidSignature, ecdsaRegistryModule.address]
        );
      userOp.signature = invalidSignatureWithModuleAddress;

      await expect(
        ecdsaRegistryModule.validateUserOp(userOp, userOpHash)
      ).to.be.revertedWith("WrongSignatureLength");
      await expect(entryPoint.handleOps([userOp], smartAccountOwner.address)).to
        .be.reverted;
      expect(await mockToken.balanceOf(bob.address)).to.equal(bobBalanceBefore);
      expect(await mockToken.balanceOf(userSA.address)).to.equal(
        userSABalanceBefore
      );
    });
  });

  describe("isValidSignatureForAddress(): ", async () => {
    it("Returns EIP1271_MAGIC_VALUE for valid signature signed by Smart Account Owner", async () => {
      const { ecdsaRegistryModule, userSA } = await setupTests();

      const messageToSign = "SCW signed this message";
      const dataHash = hashMessage(messageToSign);
      const signature = await smartAccountOwner.signMessage(messageToSign);
      expect(
        await ecdsaRegistryModule.isValidSignatureForAddress(
          dataHash,
          signature,
          userSA.address
        )
      ).to.equal(EIP1271_MAGIC_VALUE);
    });

    it("Reverts when Unregistered Smart Account calls isValidSignature()", async () => {
      const { ecdsaRegistryModule, randomContract } = await setupTests();
      const unregisteredSmartAccount = randomContract.address;
      const messageToSign = "SCW signed this message";
      const dataHash = hashMessage(messageToSign);
      const signature = await smartAccountOwner.signMessage(messageToSign);

      // set msg.sender to be unregisteredSmartAccount instead of userSA.address
      await expect(
        ecdsaRegistryModule.isValidSignatureForAddress(
          dataHash,
          signature,
          unregisteredSmartAccount
        )
      ).to.be.revertedWith("NoOwnerRegisteredForSmartAccount");
    });

    it("Reverts when signature length is less than 65", async () => {
      const { ecdsaRegistryModule, userSA } = await setupTests();

      const messageToSign = "SCW signed this message";
      const dataHash = hashMessage(messageToSign);
      // construct signature of length < 65
      const invalidSignature = new Uint8Array(64);
      for (let i = 0; i < invalidSignature.length; i++) {
        invalidSignature[i] = i; // Set each byte to its index value
      }
      await expect(
        ecdsaRegistryModule.isValidSignatureForAddress(
          dataHash,
          invalidSignature,
          userSA.address
        )
      ).to.be.revertedWith("WrongSignatureLength");
    });

    it("Returns 0xffffffff for signatures not signed by Smart Account Owners ", async () => {
      const { ecdsaRegistryModule, userSA } = await setupTests();

      const messageToSign = "SCW signed this message";
      const dataHash = hashMessage(messageToSign);
      const invalidOwner = charlie;
      const signature = await invalidOwner.signMessage(messageToSign);

      expect(
        await ecdsaRegistryModule.isValidSignatureForAddress(
          dataHash,
          signature,
          userSA.address
        )
      ).to.equal(EIP1271_INVALID_SIGNATURE);
    });
  });
});<|MERGE_RESOLUTION|>--- conflicted
+++ resolved
@@ -152,26 +152,6 @@
       ).to.be.revertedWith("NoOwnerRegisteredForSmartAccount");
     });
 
-<<<<<<< HEAD
-    it("Reverts when calling again after initialization", async () => {
-      const { ecdsaRegistryModule, entryPoint, userSA } = await setupTests();
-      const txnData1 = ecdsaRegistryModule.interface.encodeFunctionData(
-        "initForSmartAccount",
-        [bob.address]
-      );
-      const userOp = await makeEcdsaModuleUserOp(
-        "executeCall",
-        [ecdsaRegistryModule.address, 0, txnData1],
-        userSA.address,
-        smartAccountOwner,
-        entryPoint,
-        ecdsaRegistryModule.address
-      );
-      const tx = await entryPoint.handleOps([userOp], alice.address);
-      await expect(tx).to.emit(entryPoint, "UserOperationRevertReason");
-    });
-  });
-=======
     describe("initForSmartAccount: ", async() =>{
         it("Reverts when trying to set Smart Contract as owner of the Smart Account via deployment userOp", async()=>{
 
@@ -260,37 +240,12 @@
             const tx = await entryPoint.handleOps([userOp], alice.address);
             await expect(tx).to.emit(entryPoint, "UserOperationRevertReason");
         });
->>>>>>> 7e9e3310
 
   describe("transferOwnership: ", async () => {
     it("MOVED: Call transferOwnership from userSA and it successfully changes owner ", async () => {
       // moved to /test/bundler-integration/module/ECDSARegistry.Module.specs.ts
     });
 
-<<<<<<< HEAD
-    it("Reverts when trying to set Smart Contract Address as owner via transferOwnership() ", async () => {
-      const { ecdsaRegistryModule, entryPoint, randomContract, userSA } =
-        await setupTests();
-      const previousOwner = await ecdsaRegistryModule.getOwner(userSA.address);
-      const txnData1 = ecdsaRegistryModule.interface.encodeFunctionData(
-        "transferOwnership",
-        [randomContract.address]
-      );
-      const userOp = await makeEcdsaModuleUserOp(
-        "executeCall",
-        [ecdsaRegistryModule.address, 0, txnData1],
-        userSA.address,
-        smartAccountOwner,
-        entryPoint,
-        ecdsaRegistryModule.address
-      );
-
-      const tx = await entryPoint.handleOps([userOp], charlie.address);
-      await expect(tx).to.emit(entryPoint, "UserOperationRevertReason");
-      expect(await ecdsaRegistryModule.getOwner(userSA.address)).to.be.equal(
-        previousOwner
-      );
-=======
     describe("transferOwnership: ",async()=>{
         it("MOVED: Call transferOwnership from userSA and it successfully changes owner ", async()=>{
             // moved to /test/bundler-integration/module/ECDSARegistry.Module.specs.ts
@@ -337,7 +292,6 @@
             await expect(tx).to.emit(entryPoint, "UserOperationRevertReason");
             expect(await ecdsaRegistryModule.getOwner(userSA.address)).to.be.equal(previousOwner);
         });
->>>>>>> 7e9e3310
     });
 
     it("Reverts when trying to set address(0) as owner", async () => {
@@ -365,13 +319,6 @@
     });
   });
 
-<<<<<<< HEAD
-  describe("renounceOwnership():", async () => {
-    it("MOVED: Should be able to renounce ownership and the new owner should be address(0)", async () => {
-      // moved to /test/bundler-integration/module/ECDSARegistry.Module.specs.ts
-    });
-  });
-=======
     // validateUserOp(UserOperation calldata userOp,bytes32 userOpHash)
     describe("validateUserOp(): ", async()=>{
         it("MOVED: Returns SIG_VALIDATION_SUCCESS for a valid UserOp and valid userOpHash ", async()=>{
@@ -535,7 +482,6 @@
             for (let i = 0; i < invalidSignature.length; i++) {
                 invalidSignature[i] = i; // Set each byte to its index value
             }
->>>>>>> 7e9e3310
 
   // validateUserOp(UserOperation calldata userOp,bytes32 userOpHash)
   describe("validateUserOp(): ", async () => {

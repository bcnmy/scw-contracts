--- conflicted
+++ resolved
@@ -150,12 +150,8 @@
       },
       smartAccountOwner,
       entryPoint,
-<<<<<<< HEAD
-      'nonce',
+      "nonce",
       false
-=======
-      "nonce"
->>>>>>> 7e9e189d
     );
 
     const handleOpsTxn = await entryPoint.handleOps(
@@ -199,12 +195,8 @@
       },
       smartAccountOwner,
       entryPoint,
-<<<<<<< HEAD
-      'nonce',
+      "nonce",
       false
-=======
-      "nonce"
->>>>>>> 7e9e189d
     );
 
     const handleOpsTxn = await entryPoint.handleOps([userOp], alice.address);

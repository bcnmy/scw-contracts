// SPDX-License-Identifier: MIT

pragma solidity ^0.8.23;

import {Test, Vm} from "forge-std/Test.sol";
import {MockToken} from "test-contracts/mocks/MockToken.sol";
import {EntryPoint, IEntryPoint, UserOperation} from "aa-core/EntryPoint.sol";
import {SmartAccountFactory} from "factory/SmartAccountFactory.sol";
import {SmartAccount} from "sa/SmartAccount.sol";
import {EcdsaOwnershipRegistryModule} from "modules/EcdsaOwnershipRegistryModule.sol";
import {ToArrayUtils} from "./utils/ToArrayUtils.sol";
import {AssertUtils} from "./utils/AssertUtils.sol";
import {EntryPointUtils} from "./utils/EntrypointUtils.sol";

/* solhint-disable ordering*/

abstract contract SATestBase is
    Test,
    ToArrayUtils,
    AssertUtils,
    EntryPointUtils
{
    // Test Accounts
    struct TestAccount {
        address payable addr;
        uint256 privateKey;
    }

    // Test Environment Configuration
    string internal constant MNEMONIC =
        "test test test test test test test test test test test junk";
    uint256 internal constant TEST_ACCOUNT_COUNT = 10;
    uint256 internal constant INITIAL_MAIN_ACCOUNT_FUNDS = 100000 ether;
    uint256 internal constant DEFAULT_PRE_VERIFICATIION_GAS = 21000;

    uint32 internal nextKeyIndex;

    TestAccount[] internal testAccounts;
    mapping(address account => TestAccount) internal testAccountsByAddress;
    TestAccount internal alice;
    TestAccount internal bob;
    TestAccount internal charlie;
    TestAccount internal dan;
    TestAccount internal emma;
    TestAccount internal frank;
    TestAccount internal george;
    TestAccount internal henry;
    TestAccount internal ida;

    TestAccount internal owner;

    // Test Tokens
    MockToken internal token;

    // ERC4337 Contracts
    EntryPoint internal entryPoint;
    SmartAccount internal saImplementation;
    SmartAccountFactory internal factory;

    // Modules
    EcdsaOwnershipRegistryModule internal ecdsaOwnershipRegistryModule;

    function getNextPrivateKey() internal returns (uint256) {
        return vm.deriveKey(MNEMONIC, ++nextKeyIndex);
    }

    function setUp() public virtual {
        // Generate Test Addresses
        for (uint256 i = 0; i < TEST_ACCOUNT_COUNT; i++) {
            uint256 privateKey = getNextPrivateKey();
            testAccounts.push(
                TestAccount(payable(vm.addr(privateKey)), privateKey)
            );
            testAccountsByAddress[testAccounts[i].addr] = testAccounts[i];

            deal(testAccounts[i].addr, INITIAL_MAIN_ACCOUNT_FUNDS);
        }

        // Name Test Addresses
        alice = testAccounts[0];
        vm.label(alice.addr, string.concat("Alice", vm.toString(uint256(0))));

        bob = testAccounts[1];
        vm.label(bob.addr, string.concat("Bob", vm.toString(uint256(1))));

        charlie = testAccounts[2];
        vm.label(
            charlie.addr,
            string.concat("Charlie", vm.toString(uint256(2)))
        );

        dan = testAccounts[3];
        vm.label(dan.addr, string.concat("Dan", vm.toString(uint256(3))));

        emma = testAccounts[4];
        vm.label(emma.addr, string.concat("Emma", vm.toString(uint256(4))));

        frank = testAccounts[5];
        vm.label(frank.addr, string.concat("Frank", vm.toString(uint256(5))));

        george = testAccounts[6];
        vm.label(george.addr, string.concat("George", vm.toString(uint256(6))));

        henry = testAccounts[7];
        vm.label(henry.addr, string.concat("Henry", vm.toString(uint256(7))));

        ida = testAccounts[7];
        vm.label(ida.addr, string.concat("Ida", vm.toString(uint256(8))));

        // Name Owner
        owner = testAccounts[8];
        vm.label(owner.addr, string.concat("Owner", vm.toString(uint256(9))));

        // Deploy Test Tokens
        token = new MockToken();
        vm.label(address(token), "Test Token");

        // Deploy ERC4337 Contracts
        entryPoint = new EntryPoint();
        vm.label(address(entryPoint), "Entry Point");

        saImplementation = new SmartAccount(entryPoint);
        vm.label(address(saImplementation), "Smart Account Implementation");

        factory = new SmartAccountFactory(
            address(saImplementation),
            owner.addr
        );
        vm.label(address(factory), "Smart Account Factory");

        // Deploy Modules
        ecdsaOwnershipRegistryModule = new EcdsaOwnershipRegistryModule();
        vm.label(
            address(ecdsaOwnershipRegistryModule),
            "ECDSA Ownership Registry Module"
        );

        // Ensure non zero timestamp
        vm.warp(1703452990); // Sunday, December 24, 2023 9:23:10 PM GMT
    }

    // Utility Functions
    function getSmartAccountWithModule(
        address _moduleSetupContract,
        bytes memory _moduleSetupData,
        uint256 _index,
        string memory _label
    ) internal returns (SmartAccount sa) {
        sa = SmartAccount(
            payable(
                factory.deployCounterFactualAccount(
                    _moduleSetupContract,
                    _moduleSetupData,
                    _index
                )
            )
        );
        vm.label(address(sa), _label);
    }

    function getSmartAccountExecuteCalldata(
        address _dest,
        uint256 _value,
        bytes memory _calldata
    ) internal pure returns (bytes memory) {
        return abi.encodeCall(SmartAccount.execute, (_dest, _value, _calldata));
    }

    function getSmartAccountBatchExecuteCalldata(
        address[] memory _dest,
<<<<<<< HEAD
        uint256[] memory _values,
        bytes[] memory _calldatas
    ) internal pure returns (bytes memory) {
        return
            abi.encodeCall(
                SmartAccount.executeBatch_y6U,
                (_dest, _values, _calldatas)
            );
    }

    function getUserOperationEventData(
        Vm.Log[] memory _entries
    ) internal returns (UserOperationEventData memory data) {
        for (uint256 i = 0; i < _entries.length; ++i) {
            if (_entries[i].topics[0] != userOperationEventTopic) {
                continue;
            }
            data.userOpHash = _entries[i].topics[1];
            data.sender = address(uint160(uint256(_entries[i].topics[2])));
            data.paymaster = address(uint160(uint256(_entries[i].topics[3])));
            (
                data.nonce,
                data.success,
                data.actualGasCost,
                data.actualGasUsed
            ) = abi.decode(_entries[i].data, (uint256, bool, uint256, uint256));
            return data;
        }
        fail("entries does not contain UserOperationEvent");
    }

    function getUserOperationRevertReasonEventData(
        Vm.Log[] memory _entries
    ) internal returns (UserOperationRevertReasonEventData memory data) {
        for (uint256 i = 0; i < _entries.length; ++i) {
            if (_entries[i].topics[0] != userOperationRevertReasonTopic) {
                continue;
            }
            data.userOpHash = _entries[i].topics[1];
            data.sender = address(uint160(uint256(_entries[i].topics[2])));
            (data.nonce, data.revertReason) = abi.decode(
                _entries[i].data,
                (uint256, bytes)
=======
        uint256[] memory _value,
        bytes[] memory _calldata
    ) internal pure returns (bytes memory) {
        return
            abi.encodeCall(
                SmartAccount.executeBatch,
                (_dest, _value, _calldata)
>>>>>>> ed20f481
            );
    }

    // Module Setup Data Helpers
    function getEcdsaOwnershipRegistryModuleSetupData(
        address _owner
    ) internal pure returns (bytes memory) {
        return
            abi.encodeCall(
                EcdsaOwnershipRegistryModule.initForSmartAccount,
                (_owner)
            );
    }

    // Validation Module Op Creation Helpers
    function makeEcdsaModuleUserOp(
        bytes memory _calldata,
        SmartAccount _sa,
        uint192 _nonceKey,
        TestAccount memory _signer
    ) internal view returns (UserOperation memory op) {
        op = UserOperation({
            sender: address(_sa),
            nonce: entryPoint.getNonce(address(_sa), _nonceKey),
            initCode: bytes(""),
            callData: _calldata,
            callGasLimit: gasleft() / 100,
            verificationGasLimit: gasleft() / 100,
            preVerificationGas: DEFAULT_PRE_VERIFICATIION_GAS,
            maxFeePerGas: tx.gasprice,
            maxPriorityFeePerGas: tx.gasprice - block.basefee,
            paymasterAndData: bytes(""),
            signature: bytes("")
        });

        // Sign the UserOp
        bytes32 userOpHash = entryPoint.getUserOpHash(op);
        (uint8 v, bytes32 r, bytes32 s) = vm.sign(
            _signer.privateKey,
            userOpHash
        );
        op.signature = abi.encode(
            abi.encodePacked(r, s, v),
            ecdsaOwnershipRegistryModule
        );
    }
}<|MERGE_RESOLUTION|>--- conflicted
+++ resolved
@@ -168,51 +168,6 @@
 
     function getSmartAccountBatchExecuteCalldata(
         address[] memory _dest,
-<<<<<<< HEAD
-        uint256[] memory _values,
-        bytes[] memory _calldatas
-    ) internal pure returns (bytes memory) {
-        return
-            abi.encodeCall(
-                SmartAccount.executeBatch_y6U,
-                (_dest, _values, _calldatas)
-            );
-    }
-
-    function getUserOperationEventData(
-        Vm.Log[] memory _entries
-    ) internal returns (UserOperationEventData memory data) {
-        for (uint256 i = 0; i < _entries.length; ++i) {
-            if (_entries[i].topics[0] != userOperationEventTopic) {
-                continue;
-            }
-            data.userOpHash = _entries[i].topics[1];
-            data.sender = address(uint160(uint256(_entries[i].topics[2])));
-            data.paymaster = address(uint160(uint256(_entries[i].topics[3])));
-            (
-                data.nonce,
-                data.success,
-                data.actualGasCost,
-                data.actualGasUsed
-            ) = abi.decode(_entries[i].data, (uint256, bool, uint256, uint256));
-            return data;
-        }
-        fail("entries does not contain UserOperationEvent");
-    }
-
-    function getUserOperationRevertReasonEventData(
-        Vm.Log[] memory _entries
-    ) internal returns (UserOperationRevertReasonEventData memory data) {
-        for (uint256 i = 0; i < _entries.length; ++i) {
-            if (_entries[i].topics[0] != userOperationRevertReasonTopic) {
-                continue;
-            }
-            data.userOpHash = _entries[i].topics[1];
-            data.sender = address(uint160(uint256(_entries[i].topics[2])));
-            (data.nonce, data.revertReason) = abi.decode(
-                _entries[i].data,
-                (uint256, bytes)
-=======
         uint256[] memory _value,
         bytes[] memory _calldata
     ) internal pure returns (bytes memory) {
@@ -220,8 +175,37 @@
             abi.encodeCall(
                 SmartAccount.executeBatch,
                 (_dest, _value, _calldata)
->>>>>>> ed20f481
             );
+    }
+
+    function arraifyOps(
+        UserOperation memory _op
+    ) internal pure returns (UserOperation[] memory) {
+        UserOperation[] memory ops = new UserOperation[](1);
+        ops[0] = _op;
+        return ops;
+    }
+
+    function arraifyOps(
+        UserOperation memory _op1,
+        UserOperation memory _op2
+    ) internal pure returns (UserOperation[] memory) {
+        UserOperation[] memory ops = new UserOperation[](2);
+        ops[0] = _op1;
+        ops[1] = _op2;
+        return ops;
+    }
+
+    function arraifyOps(
+        UserOperation memory _op1,
+        UserOperation memory _op2,
+        UserOperation memory _op3
+    ) internal pure returns (UserOperation[] memory) {
+        UserOperation[] memory ops = new UserOperation[](3);
+        ops[0] = _op1;
+        ops[1] = _op2;
+        ops[2] = _op3;
+        return ops;
     }
 
     // Module Setup Data Helpers

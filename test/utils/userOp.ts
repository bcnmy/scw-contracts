--- conflicted
+++ resolved
@@ -125,11 +125,7 @@
   );
 }
 
-<<<<<<< HEAD
-export function getRequestId(
-=======
 export function getUserOpHash(
->>>>>>> f7e8a4d7
   op: UserOperation,
   entryPoint: string,
   chainId: number
@@ -162,11 +158,7 @@
   entryPoint: string,
   chainId: number
 ): UserOperation {
-<<<<<<< HEAD
-  const message = getRequestId(op, entryPoint, chainId);
-=======
   const message = getUserOpHash(op, entryPoint, chainId);
->>>>>>> f7e8a4d7
   const msg1 = Buffer.concat([
     Buffer.from("\x19Ethereum Signed Message:\n32", "ascii"),
     Buffer.from(arrayify(message)),
@@ -224,22 +216,11 @@
     const initAddr = hexDataSlice(op1.initCode!, 0, 20);
     const initCallData = hexDataSlice(op1.initCode!, 20);
     if (op1.nonce == null) op1.nonce = 0;
-<<<<<<< HEAD
-    console.log("what is opcode.sender ", op1.sender);
-    // op1.sender = undefined
     if (op1.sender == null) {
-      console.log("sender is null");
-=======
-    if (op1.sender == null) {
->>>>>>> f7e8a4d7
       // hack: if the init contract is our deployer, then we know what the address would be, without a view call
       if (
         initAddr.toLowerCase() === Create2Factory.contractAddress.toLowerCase()
       ) {
-<<<<<<< HEAD
-        console.log("=>> ever herer? +++");
-=======
->>>>>>> f7e8a4d7
         const [ctr] = defaultAbiCoder.decode(
           ["bytes", "bytes32"],
           "0x" + initCallData.slice(10)
@@ -247,28 +228,14 @@
         op1.sender = getCreate2Address(initAddr, HashZero, keccak256(ctr));
       } else {
         // console.log('\t== not our deployer. our=', Create2Factory.contractAddress, 'got', initAddr)
-<<<<<<< HEAD
-        console.log("=>-----> ever herer? -----");
-        if (provider == null) throw new Error("no entrypoint/provider");
-        op1.sender = await entryPoint!
-          .connect(AddressZero)
-          .callStatic.getSenderAddress(op1.initCode!);
-        console.log("new op1.sender assigned ", op1.sender);
-=======
         if (provider == null) throw new Error("no entrypoint/provider");
         op1.sender = await entryPoint!.callStatic
           .getSenderAddress(op1.initCode!)
           .catch((e) => e.errorArgs.sender);
->>>>>>> f7e8a4d7
       }
     }
     if (op1.verificationGasLimit == null) {
       if (provider == null) throw new Error("no entrypoint/provider");
-<<<<<<< HEAD
-      console.log("verificationGasLimit trying to estimate");
-
-=======
->>>>>>> f7e8a4d7
       const initEstimate = await provider.estimateGas({
         from: entryPoint?.address,
         to: initAddr,
@@ -285,25 +252,14 @@
       throw new Error("must have entryPoint to autofill nonce");
     const c = new Contract(
       op.sender!,
-<<<<<<< HEAD
-      ["function getNonce(uint256 batchId) view returns(uint256)"],
-      provider
-    );
-    op1.nonce = await c.getNonce(0).catch(rethrow());
-=======
       ["function nonce() view returns(address)"],
       provider
     );
     op1.nonce = await c.nonce().catch(rethrow());
->>>>>>> f7e8a4d7
   }
   if (op1.callGasLimit == null && op.callData != null) {
     if (provider == null)
       throw new Error("must have entryPoint for callGasLimit estimate");
-<<<<<<< HEAD
-    console.log("callGasLimit trying to estimate");
-=======
->>>>>>> f7e8a4d7
     const gasEtimated = await provider.estimateGas({
       from: entryPoint?.address,
       to: op1.sender,
@@ -312,12 +268,7 @@
 
     // console.log('estim', op1.sender,'len=', op1.callData!.length, 'res=', gasEtimated)
     // estimateGas assumes direct call from entryPoint. add wrapper cost.
-<<<<<<< HEAD
-    op1.callGasLimit = gasEtimated.add(55000);
-    console.log("callGasLimit with added wrapper ", op1.callGasLimit);
-=======
     op1.callGasLimit = gasEtimated; // .add(55000)
->>>>>>> f7e8a4d7
   }
   if (op1.maxFeePerGas == null) {
     if (provider == null)
@@ -338,10 +289,6 @@
     // TODO: we don't add overhead, which is ~21000 for a single TX, but much lower in a batch.
     op2.preVerificationGas = callDataCost(packUserOp(op2, false));
   }
-<<<<<<< HEAD
-  console.log("userOp made succesfully");
-=======
->>>>>>> f7e8a4d7
   return op2;
 }
 
@@ -354,11 +301,7 @@
   const op2 = await fillUserOp(op, entryPoint);
 
   const chainId = await provider!.getNetwork().then((net) => net.chainId);
-<<<<<<< HEAD
-  const message = arrayify(getRequestId(op2, entryPoint!.address, chainId));
-=======
   const message = arrayify(getUserOpHash(op2, entryPoint!.address, chainId));
->>>>>>> f7e8a4d7
 
   return {
     ...op2,

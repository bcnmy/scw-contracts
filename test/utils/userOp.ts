--- conflicted
+++ resolved
@@ -388,16 +388,12 @@
     "nonce"
   );
 
-<<<<<<< HEAD
-  const hash = await paymaster.getHash(userOp, verifiedSigner.address);
-=======
   const hash = await paymaster.getHash(
     userOp,
     verifiedSigner.address,
     validUntil,
     validAfter
   );
->>>>>>> 7e9e3310
   const paymasterSig = await verifiedSigner.signMessage(arrayify(hash));
   const userOpWithPaymasterData = await fillAndSign(
     {

--- conflicted
+++ resolved
@@ -75,15 +75,6 @@
   smartAccountOwner: Signer,
   entryPoint: EntryPoint,
   ecdsaModuleAddress: string
-<<<<<<< HEAD
-): Promise<MerkleTree> {
-  const merkleTree = new MerkleTree(leaves, keccak256, {
-    sortPairs: false,
-    hashLeaves: false,
-  });
-  const addMerkleRootUserOp = await makeEcdsaModuleUserOp(
-    "executeCall",
-=======
 ) : Promise<MerkleTree> {
 
   const merkleTree = new MerkleTree(
@@ -93,7 +84,6 @@
   );
   let addMerkleRootUserOp = await makeEcdsaModuleUserOp(
     "execute_ncC",
->>>>>>> 7e9e3310
     [
       sessionKeyManager.address,
       ethers.utils.parseEther("0"),
@@ -125,13 +115,8 @@
   ecdsaModuleAddress: string
 ): Promise<MerkleTree> {
   merkleTree.addLeaves(newLeaves);
-<<<<<<< HEAD
-  const addMerkleRootUserOp = await makeEcdsaModuleUserOp(
-    "executeCall",
-=======
   let addMerkleRootUserOp = await makeEcdsaModuleUserOp(
     "execute_ncC",
->>>>>>> 7e9e3310
     [
       sessionKeyManager.address,
       ethers.utils.parseEther("0"),
@@ -160,16 +145,6 @@
   maxAmountToTransfer: BigNumber,
   validUntil: number,
   validAfter: number,
-<<<<<<< HEAD
-  sessionValidationModuleAddress: string
-): Promise<SessionKeyParams> {
-  const sessionKeyData = hexConcat([
-    hexZeroPad(sessionKey, 20),
-    hexZeroPad(erc20TokenAddress, 20),
-    hexZeroPad(receiverAddress, 20),
-    hexZeroPad(maxAmountToTransfer.toHexString(), 32),
-  ]);
-=======
   sessionValidationModuleAddress: string,
 ) : Promise<SessionKeyParams> {
 
@@ -182,7 +157,6 @@
       maxAmountToTransfer.toHexString()
     ]
   );
->>>>>>> 7e9e3310
 
   const leafData = hexConcat([
     hexZeroPad(ethers.utils.hexlify(validUntil), 6),

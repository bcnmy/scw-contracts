--- conflicted
+++ resolved
@@ -110,38 +110,25 @@
   SmartAccountAddress: string,
   smartAccountOwner: Signer,
   entryPoint: EntryPoint,
-<<<<<<< HEAD
   ecdsaModuleAddress: string
 ): Promise<MerkleTree> {
-  merkleTree.addLeaves(newLeaves);
-  const addMerkleRootUserOp = await makeEcdsaModuleUserOp(
-=======
-  ecdsaModuleAddress: string,
-) : Promise<MerkleTree> {
-  
   // rebuilding the tree instead of doing .addLeaves to make sure tree is always sorted
   // as it is always considered as sorted in OZ Merkle Tree implementation
   const leaves = merkleTree.getHexLeaves();
   const sumLeaves = leaves.concat(newLeaves);
-  const newMerkleTree = new MerkleTree(
-    sumLeaves,
-    keccak256,
-    { sortPairs: true, hashLeaves: false }
-  );
+  const newMerkleTree = new MerkleTree(sumLeaves, keccak256, {
+    sortPairs: true,
+    hashLeaves: false,
+  });
 
-  let addMerkleRootUserOp = await makeEcdsaModuleUserOp(
->>>>>>> edb4e263
+  const addMerkleRootUserOp = await makeEcdsaModuleUserOp(
     "execute_ncC",
     [
       sessionKeyManager.address,
       ethers.utils.parseEther("0"),
-<<<<<<< HEAD
       sessionKeyManager.interface.encodeFunctionData("setMerkleRoot", [
-        merkleTree.getHexRoot(),
+        newMerkleTree.getHexRoot(),
       ]),
-=======
-      sessionKeyManager.interface.encodeFunctionData("setMerkleRoot", [newMerkleTree.getHexRoot()]),
->>>>>>> edb4e263
     ],
     SmartAccountAddress,
     smartAccountOwner,
@@ -154,11 +141,7 @@
   );
   await tx.wait();
 
-<<<<<<< HEAD
-  return merkleTree;
-=======
-  return newMerkleTree;  
->>>>>>> edb4e263
+  return newMerkleTree;
 }
 
 export async function getERC20SessionKeyParams(
